// Copyright (c) 2020 by Robert Bosch GmbH. All rights reserved.
//
// Licensed under the Apache License, Version 2.0 (the "License");
// you may not use this file except in compliance with the License.
// You may obtain a copy of the License at
//
//     http://www.apache.org/licenses/LICENSE-2.0
//
// Unless required by applicable law or agreed to in writing, software
// distributed under the License is distributed on an "AS IS" BASIS,
// WITHOUT WARRANTIES OR CONDITIONS OF ANY KIND, either express or implied.
// See the License for the specific language governing permissions and
// limitations under the License.

#ifndef IOX_DDS_GATEWAY_TEST_GOOGLE_MOCKS_HPP
#define IOX_DDS_GATEWAY_TEST_GOOGLE_MOCKS_HPP

#include "iceoryx_dds/dds/data_reader.hpp"
#include "iceoryx_dds/dds/data_writer.hpp"
#include "iceoryx_posh/iceoryx_posh_types.hpp"
#include "iceoryx_posh/gateway/channel.hpp"
#include "iceoryx_posh/gateway/gateway_generic.hpp"
#include "iceoryx_posh/internal/capro/capro_message.hpp"
#include "iceoryx_posh/mepoo/chunk_header.hpp"
#include "iceoryx_utils/cxx/expected.hpp"
#include "iceoryx_utils/cxx/function_ref.hpp"
#include "iceoryx_utils/cxx/optional.hpp"
#include "test.hpp"

using namespace ::testing;
using ::testing::_;

<<<<<<< HEAD
=======
class MockGenericGateway
{
  public:
    MockGenericGateway(const iox::capro::Interfaces){};
    MOCK_METHOD1(getCaProMessage, bool(iox::capro::CaproMessage&));
};

>>>>>>> b60d27a5
class MockPublisher
{
  public:
    MockPublisher(const iox::capro::ServiceDescription&){};
    MOCK_METHOD0(offer, void(void));
    MOCK_METHOD1(allocateChunk, void*(uint32_t));
    MOCK_METHOD1(sendChunk, void(const void* const));
};

class MockSubscriber
{
  public:
    MockSubscriber(const iox::capro::ServiceDescription&){};
    MOCK_METHOD0(isDestroyed, void()); // Allows testing for destruction
    virtual ~MockSubscriber()
    {
        isDestroyed();
    }
    MOCK_CONST_METHOD0(hasNewChunks, bool());
    MOCK_METHOD0(getServiceDescription, iox::capro::ServiceDescription());
    MOCK_METHOD1(getChunk, bool(const iox::mepoo::ChunkHeader**));
    MOCK_METHOD1(releaseChunk, bool(const void* const payload));
    MOCK_METHOD1(subscribe, void(const uint32_t));
};

class MockDataReader
{
  public:
    MockDataReader(const iox::capro::ServiceDescription&){};
    MOCK_METHOD0(connect, void(void));
    MOCK_METHOD0(peekNextSize, iox::cxx::optional<uint64_t>(void));
    MOCK_METHOD2(takeNext, iox::cxx::expected<iox::dds::DataReaderError>(uint8_t* const, const uint64_t&));
    MOCK_METHOD3(take,
                 iox::cxx::expected<uint64_t, iox::dds::DataReaderError>(uint8_t* const buffer,
                                                                         const uint64_t&,
                                                                         const iox::cxx::optional<uint64_t>&));
    MOCK_CONST_METHOD0(getServiceId, std::string(void));
    MOCK_CONST_METHOD0(getInstanceId, std::string(void));
    MOCK_CONST_METHOD0(getEventId, std::string(void));
};

class MockDataWriter
{
  public:
    MockDataWriter(const iox::capro::ServiceDescription&){};
    MOCK_METHOD0(connect, void(void));
    MOCK_METHOD2(write, bool(uint8_t*, uint64_t));
    MOCK_CONST_METHOD0(getServiceId, std::string(void));
    MOCK_CONST_METHOD0(getInstanceId, std::string(void));
    MOCK_CONST_METHOD0(getEventId, std::string(void));
};

template <typename channel_t>
class MockGenericGateway
{
  public:
<<<<<<< HEAD
    MockGenericGateway(){};
    MockGenericGateway(const iox::capro::Interfaces i, iox::units::Duration discoveryPeriod, iox::units::Duration forwardingPeriod){};
=======
    MockGenericDDSGateway(){};
    MockGenericDDSGateway(const iox::capro::Interfaces){};
>>>>>>> b60d27a5
    MOCK_METHOD1(getCaProMessage, bool(iox::capro::CaproMessage&));
    MOCK_METHOD1_T(addChannel,
                   iox::cxx::expected<channel_t, iox::gw::GatewayError>(const iox::capro::ServiceDescription&));
    MOCK_METHOD1(discardChannel, iox::cxx::expected<iox::gw::GatewayError>(const iox::capro::ServiceDescription&));
    MOCK_METHOD1_T(findChannel, iox::cxx::optional<channel_t>(const iox::capro::ServiceDescription&));
    MOCK_METHOD1_T(forEachChannel, void(const iox::cxx::function_ref<void(channel_t&)>));
};

#endif // IOX_DDS_GATEWAY_TEST_GOOGLE_MOCKS_HPP<|MERGE_RESOLUTION|>--- conflicted
+++ resolved
@@ -30,16 +30,6 @@
 using namespace ::testing;
 using ::testing::_;
 
-<<<<<<< HEAD
-=======
-class MockGenericGateway
-{
-  public:
-    MockGenericGateway(const iox::capro::Interfaces){};
-    MOCK_METHOD1(getCaProMessage, bool(iox::capro::CaproMessage&));
-};
-
->>>>>>> b60d27a5
 class MockPublisher
 {
   public:
@@ -96,13 +86,8 @@
 class MockGenericGateway
 {
   public:
-<<<<<<< HEAD
     MockGenericGateway(){};
-    MockGenericGateway(const iox::capro::Interfaces i, iox::units::Duration discoveryPeriod, iox::units::Duration forwardingPeriod){};
-=======
-    MockGenericDDSGateway(){};
-    MockGenericDDSGateway(const iox::capro::Interfaces){};
->>>>>>> b60d27a5
+    MockGenericGateway(const iox::capro::Interfaces , iox::units::Duration, iox::units::Duration){};
     MOCK_METHOD1(getCaProMessage, bool(iox::capro::CaproMessage&));
     MOCK_METHOD1_T(addChannel,
                    iox::cxx::expected<channel_t, iox::gw::GatewayError>(const iox::capro::ServiceDescription&));
