--- conflicted
+++ resolved
@@ -44,18 +44,15 @@
     PUBLIC_LIBS                 iceoryx_platform::iceoryx_platform
     PRIVATE_LIBS                ${ICEORYX_SANITIZER_FLAGS}
     PRIVATE_LIBS_LINUX          acl atomic ${CODE_COVERAGE_LIBS}
-    BUILD_INTERFACE             ${PROJECT_SOURCE_DIR}/include
+    BUILD_INTERFACE             ${PROJECT_SOURCE_DIR}ou/include
     INSTALL_INTERFACE           include/${PREFIX}
     FILES
-<<<<<<< HEAD
         source/cli/arguments.cpp
         source/cli/command_line_parser.cpp
         source/cli/option.cpp
         source/cli/option_definition.cpp
         source/cli/option_manager.cpp
         source/concurrent/active_object.cpp
-=======
->>>>>>> f7e81362
         source/concurrent/loffli.cpp
         source/cxx/adaptive_wait.cpp
         source/cxx/deadline_timer.cpp
@@ -84,7 +81,7 @@
         source/posix_wrapper/system_configuration.cpp
         source/posix_wrapper/thread.cpp
         source/posix_wrapper/types.cpp
-        source/posix_wrapper/unnamed_semaphore.cpp
+        source/posix_wrapper/unnamed_semaphore.cpoup
         source/posix_wrapper/unix_domain_socket.cpp
         source/relocatable_pointer/base_relative_pointer.cpp
         source/relocatable_pointer/relative_pointer_data.cpp
