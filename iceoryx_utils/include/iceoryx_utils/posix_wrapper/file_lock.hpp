// Copyright (c) 2021 by Apex.AI Inc. All rights reserved.
//
// Licensed under the Apache License, Version 2.0 (the "License");
// you may not use this file except in compliance with the License.
// You may obtain a copy of the License at
//
//     http://www.apache.org/licenses/LICENSE-2.0
//
// Unless required by applicable law or agreed to in writing, software
// distributed under the License is distributed on an "AS IS" BASIS,
// WITHOUT WARRANTIES OR CONDITIONS OF ANY KIND, either express or implied.
// See the License for the specific language governing permissions and
// limitations under the License.
//
// SPDX-License-Identifier: Apache-2.0
#ifndef IOX_UTILS_POSIX_WRAPPER_FILE_LOCK_HPP
#define IOX_UTILS_POSIX_WRAPPER_FILE_LOCK_HPP

#include "iceoryx_utils/cxx/expected.hpp"
#include "iceoryx_utils/cxx/string.hpp"
#include "iceoryx_utils/design_pattern/creation.hpp"

namespace iox
{
namespace posix
{
enum class FileLockError
{
    INVALID_STATE,
    NO_FILE_NAME_PROVIDED,
    LOCKED_BY_OTHER_PROCESS,
    ACCESS_DENIED,
    INVALID_FILE_NAME,
    QUOTA_EXHAUSTED,
    INVALID_CHARACTERS_IN_FILE_NAME,
    SYSTEM_LIMIT,
    PROCESS_LIMIT,
    NO_SUCH_DIRECTORY,
    SPECIAL_FILE,
    FILE_TOO_LARGE,
    FILE_IN_USE,
    OUT_OF_MEMORY,
    I_O_ERROR,
    SYS_CALL_NOT_IMPLEMENTED,
    INTERNAL_LOGIC_ERROR,
};

<<<<<<< HEAD
#if defined(__APPLE__)
constexpr char PATH_PREFIX[] = "/var/tmp/";
#else
constexpr char PATH_PREFIX[] = "/var/lock/";
#endif
=======
constexpr char PATH_PREFIX[] = "/tmp/";
>>>>>>> aa162c6b

/// @brief Posix file lock C++ wrapping class
///        Following RAII, the lock is acquired on creation and released on destruction. Releasing the locks works even
///        if the process crashes with a segfault or using SIGKILL. 'lslocks' can be used to display all system-wide
///        locks (see man page)
/// @code
///    iox::posix::FileLock::create(nameOfmyLock)
///        .and_then([] { std::cout << "We aquired the lock!" << std::endl; })
///        .or_else([](auto& error) {
///            if (error == FileLockError::LOCKED_BY_OTHER_PROCESS)
///            {
///                std::cout << "Some other process is running and holds the lock!" << std::endl;
///            }
///        });
/// @endcode
class FileLock : public DesignPattern::Creation<FileLock, FileLockError>
{
  public:
    static constexpr int32_t ERROR_CODE = -1;
    static constexpr int32_t INVALID_FD = -1;
    using FileName_t = cxx::string<250>;
    using PathName_t = cxx::string<1024>;

    FileLock(const FileLock&) = delete;
    FileLock& operator=(const FileLock&) = delete;
    FileLock(FileLock&& rhs) noexcept;
    FileLock& operator=(FileLock&& rhs) noexcept;

    ~FileLock() noexcept;

  private:
    int32_t m_fd{INVALID_FD};
    FileName_t m_name{""};

    /// @brief c'tor
    /// @param[in] name of the created file lock in PATH_PREFIX
    FileLock(const FileName_t& name) noexcept;

    cxx::expected<FileLockError> initializeFileLock() noexcept;
    FileLockError convertErrnoToFileLockError(const int32_t errnum) const noexcept;
    cxx::expected<FileLockError> closeFileDescriptor() noexcept;

    friend class DesignPattern::Creation<FileLock, FileLockError>;
};
} // namespace posix
} // namespace iox

#endif // IOX_UTILS_POSIX_WRAPPER_FILE_LOCK_HPP<|MERGE_RESOLUTION|>--- conflicted
+++ resolved
@@ -45,15 +45,7 @@
     INTERNAL_LOGIC_ERROR,
 };
 
-<<<<<<< HEAD
-#if defined(__APPLE__)
-constexpr char PATH_PREFIX[] = "/var/tmp/";
-#else
-constexpr char PATH_PREFIX[] = "/var/lock/";
-#endif
-=======
 constexpr char PATH_PREFIX[] = "/tmp/";
->>>>>>> aa162c6b
 
 /// @brief Posix file lock C++ wrapping class
 ///        Following RAII, the lock is acquired on creation and released on destruction. Releasing the locks works even
