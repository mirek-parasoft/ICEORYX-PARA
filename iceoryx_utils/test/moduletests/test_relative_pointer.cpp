// Copyright (c) 2019 by Robert Bosch GmbH. All rights reserved.
//
// Licensed under the Apache License, Version 2.0 (the "License");
// you may not use this file except in compliance with the License.
// You may obtain a copy of the License at
//
//     http://www.apache.org/licenses/LICENSE-2.0
//
// Unless required by applicable law or agreed to in writing, software
// distributed under the License is distributed on an "AS IS" BASIS,
// WITHOUT WARRANTIES OR CONDITIONS OF ANY KIND, either express or implied.
// See the License for the specific language governing permissions and
// limitations under the License.

#include "iceoryx_utils/internal/relocatable_pointer/relative_ptr.hpp"
#include "iceoryx_utils/platform/fcntl.hpp"
#include "iceoryx_utils/platform/mman.hpp"
#include "iceoryx_utils/platform/stat.hpp"
#include "iceoryx_utils/platform/unistd.hpp"

#include "test.hpp"

#include <cstdint>
#include <cstring>
using namespace ::testing;

namespace
{
constexpr mode_t ShmMode = S_IRUSR | S_IWUSR | S_IRGRP | S_IWGRP;
constexpr int OFlags = O_CREAT | O_RDWR;
constexpr size_t ShmSize = 4096 * 32;

struct Data
{
    Data(uint32_t i, uint32_t j)
        : Data1(i)
        , Data2(j)
    {
    }
    uint32_t Data1 = 27;
    uint32_t Data2 = 72;
};

template <size_t n>
class Memory
{
  public:
    Memory()
    {
    }

    std::uint8_t* operator[](int i)
    {
        return &buf[i];
    }

    std::uint8_t buf[n];
};

class RelativePointer_test : public Test
{
  public:
    void SetUp() override
    {
        m_fileDescriptor = shm_open("TestShm", OFlags, ShmMode);
        ftruncate(m_fileDescriptor, ShmSize);
        internal::CaptureStderr();
    }

    void TearDown() override
    {
        shm_unlink("TestShm");
        iox::RelativePointer::unregisterAll();
        std::string output = internal::GetCapturedStderr();
        if (Test::HasFailure())
        {
            std::cout << output << std::endl;
        }
    }
    int m_fileDescriptor;
};

template <typename T>
class relativeptrtests : public RelativePointer_test
{
};
class MemMap
{
  public:
    MemMap(int fileDescriptor)
    {
        m_mapAddr = mmap(nullptr, ShmSize, PROT_READ | PROT_WRITE, MAP_SHARED, fileDescriptor, 0);
    }
    ~MemMap()
    {
        munmap(m_mapAddr, ShmSize);
        m_mapAddr = nullptr;
    }

    void* getMappedAddress()
    {
        return m_mapAddr;
    }

  private:
    void* m_mapAddr = nullptr;
};

typedef testing::Types<uint8_t, int8_t, double> Types;
TYPED_TEST_CASE(relativeptrtests, Types);


TYPED_TEST(relativeptrtests, ConstrTests)
{
    MemMap memMap(this->m_fileDescriptor);
    MemMap memMap1(this->m_fileDescriptor);

    EXPECT_EQ(iox::RelativePointer::registerPtr(1, memMap.getMappedAddress(), ShmSize), true);
    EXPECT_EQ(iox::RelativePointer::registerPtr(2, memMap1.getMappedAddress(), ShmSize), true);

    {
        auto offset = ShmSize / 2;
<<<<<<< HEAD
        void* adr = static_cast<void*>(static_cast<uint8_t*>(memMap.getMappedAddress()) + offset);
=======
        void* adr = static_cast<uint8_t*>(memMap.getMappedAddress()) + offset;
>>>>>>> 2648bf65
        iox::relative_ptr<TypeParam> rp;
        rp = adr;
        EXPECT_EQ(rp.getOffset(), offset);
        EXPECT_EQ(rp.getId(), 1);
        EXPECT_NE(rp, nullptr);
    }

    {
        iox::relative_ptr<TypeParam> rp(memMap.getMappedAddress());
        EXPECT_EQ(rp.getOffset(), 0);
        EXPECT_EQ(rp.getId(), 1);
        EXPECT_NE(rp, nullptr);
    }

    {
        auto offset = ShmSize / 2;
<<<<<<< HEAD
        void* adr = static_cast<void*>(static_cast<uint8_t*>(memMap.getMappedAddress()) + offset);
=======
        void* adr = static_cast<uint8_t*>(memMap.getMappedAddress()) + offset;
>>>>>>> 2648bf65
        iox::relative_ptr<TypeParam> rp(adr);
        EXPECT_EQ(rp.getOffset(), offset);
        EXPECT_EQ(rp.getId(), 1);
        EXPECT_NE(rp, nullptr);
    }

    {
        auto offset = ShmSize - 1;
<<<<<<< HEAD
        void* adr = static_cast<void*>(static_cast<uint8_t*>(memMap.getMappedAddress()) + offset);
=======
        void* adr = static_cast<uint8_t*>(memMap.getMappedAddress()) + offset;
>>>>>>> 2648bf65
        iox::relative_ptr<TypeParam> rp(adr);
        EXPECT_EQ(rp.getOffset(), offset);
        EXPECT_EQ(rp.getId(), 1);
        EXPECT_NE(rp, nullptr);
    }

    {
        iox::relative_ptr<TypeParam> rp(memMap1.getMappedAddress());
        EXPECT_EQ(rp.getOffset(), 0);
        EXPECT_EQ(rp.getId(), 2);
        EXPECT_NE(rp, nullptr);
    }

    {
        auto offset = ShmSize / 2;
        void* adr = static_cast<void*>(static_cast<uint8_t*>(memMap1.getMappedAddress()) + offset);
        iox::relative_ptr<TypeParam> rp(adr);
        EXPECT_EQ(rp.getOffset(), offset);
        EXPECT_EQ(rp.getId(), 2);
        EXPECT_NE(rp, nullptr);
    }

    {
        auto offset = ShmSize - 1;
        void* adr = static_cast<void*>(static_cast<uint8_t*>(memMap1.getMappedAddress()) + offset);
        iox::relative_ptr<TypeParam> rp(adr);
        EXPECT_EQ(rp.getOffset(), offset);
        EXPECT_EQ(rp.getId(), 2);
        EXPECT_NE(rp, nullptr);
    }

    {
        iox::relative_ptr<TypeParam> rp(nullptr);
        EXPECT_EQ(rp, nullptr);
    }

    {
        auto offset = ShmSize + 1;
        void* adr = static_cast<void*>(static_cast<uint8_t*>(memMap1.getMappedAddress()) + offset);
        iox::relative_ptr<TypeParam> rp(adr);
        EXPECT_NE(rp, nullptr);
    }
}

TYPED_TEST(relativeptrtests, AssignmentOperatorTests)
{
    MemMap memMap(this->m_fileDescriptor);
    MemMap memMap1(this->m_fileDescriptor);

    EXPECT_EQ(iox::RelativePointer::registerPtr(1, memMap.getMappedAddress(), ShmSize), true);
    EXPECT_EQ(iox::RelativePointer::registerPtr(2, memMap1.getMappedAddress(), ShmSize), true);

    {
        iox::relative_ptr<TypeParam> rp;
        rp = memMap.getMappedAddress();
        EXPECT_EQ(rp.getOffset(), 0);
        EXPECT_EQ(rp.getId(), 1);
        EXPECT_NE(rp, nullptr);
    }

    {
        auto offset = ShmSize / 2;
        void* adr = static_cast<void*>(static_cast<uint8_t*>(memMap.getMappedAddress()) + offset);
        iox::relative_ptr<TypeParam> rp;
        rp = adr;
        EXPECT_EQ(rp.getOffset(), offset);
        EXPECT_EQ(rp.getId(), 1);
        EXPECT_NE(rp, nullptr);
    }

    {
        auto offset = ShmSize - 1;
        void* adr = static_cast<void*>(static_cast<uint8_t*>(memMap.getMappedAddress()) + offset);
        iox::relative_ptr<TypeParam> rp;
        rp = adr;
        EXPECT_EQ(rp.getOffset(), offset);
        EXPECT_EQ(rp.getId(), 1);
        EXPECT_NE(rp, nullptr);
    }

    {
        iox::relative_ptr<TypeParam> rp;
        rp = memMap1.getMappedAddress();
        EXPECT_EQ(rp.getOffset(), 0);
        EXPECT_EQ(rp.getId(), 2);
        EXPECT_NE(rp, nullptr);
    }

    {
        auto offset = ShmSize / 2;
        void* adr = static_cast<void*>(static_cast<uint8_t*>(memMap1.getMappedAddress()) + offset);
        iox::relative_ptr<TypeParam> rp;
        rp = adr;
        EXPECT_EQ(rp.getOffset(), offset);
        EXPECT_EQ(rp.getId(), 2);
        EXPECT_NE(rp, nullptr);
    }

    {
        auto offset = ShmSize - 1;
        void* adr = static_cast<void*>(static_cast<uint8_t*>(memMap1.getMappedAddress()) + offset);
        iox::relative_ptr<TypeParam> rp;
        rp = adr;
        EXPECT_EQ(rp.getOffset(), offset);
        EXPECT_EQ(rp.getId(), 2);
        EXPECT_NE(rp, nullptr);
    }

    {
        iox::relative_ptr<TypeParam> rp;
        rp = nullptr;
        EXPECT_EQ(rp, nullptr);
    }

    {
        auto offset = ShmSize + 1;
        void* adr = static_cast<void*>(static_cast<uint8_t*>(memMap1.getMappedAddress()) + offset);
        iox::relative_ptr<TypeParam> rp;
        rp = adr;
        EXPECT_NE(rp, nullptr);
    }
}

TYPED_TEST(relativeptrtests, IdAndOffset)
{
    MemMap memMap(this->m_fileDescriptor);
    void* basePtr1 = memMap.getMappedAddress();

    iox::relative_ptr<TypeParam> rp1(memMap.getMappedAddress(), 1);
    EXPECT_EQ(rp1.registerPtr(1, memMap.getMappedAddress()), true);
    EXPECT_EQ(rp1.getOffset(), reinterpret_cast<std::ptrdiff_t>(basePtr1));
    EXPECT_EQ(rp1.getId(), 1);

    int offset = ShmSize / 2;
    auto offsetAddr1 = reinterpret_cast<TypeParam*>(static_cast<uint8_t*>(memMap.getMappedAddress()) + offset);
    iox::relative_ptr<TypeParam> rp2(offsetAddr1, 1);
    EXPECT_EQ(rp2.getOffset(), offset);
    EXPECT_EQ(rp2.getId(), 1);
    EXPECT_EQ(rp2.get(), offsetAddr1);
}

TYPED_TEST(relativeptrtests, getOffset)
{
    MemMap memMap(this->m_fileDescriptor);

    iox::relative_ptr<TypeParam> rp1(memMap.getMappedAddress(), 1);
    EXPECT_EQ(rp1.registerPtr(1, memMap.getMappedAddress()), true);
    EXPECT_EQ(iox::RelativePointer::getOffset(1, memMap.getMappedAddress()), 0);

    int offset = ShmSize / 2;
    auto offsetAddr1 = reinterpret_cast<int*>(static_cast<uint8_t*>(memMap.getMappedAddress()) + offset);
    iox::relative_ptr<TypeParam> rp2(offsetAddr1, 1);
    EXPECT_EQ(iox::RelativePointer::getOffset(1, offsetAddr1), offset);
}

TYPED_TEST(relativeptrtests, getPtr)
{
    MemMap memMap(this->m_fileDescriptor);

    iox::relative_ptr<TypeParam> rp1(memMap.getMappedAddress(), 1);
    EXPECT_EQ(rp1.registerPtr(1, memMap.getMappedAddress()), true);
    EXPECT_EQ(iox::RelativePointer::getPtr(1, 0), memMap.getMappedAddress());

    int offset = ShmSize / 2;
    auto offsetAddr1 = reinterpret_cast<int*>(static_cast<uint8_t*>(memMap.getMappedAddress()) + offset);
    iox::relative_ptr<TypeParam> rp2(offsetAddr1, 1);
    EXPECT_EQ(iox::RelativePointer::getPtr(1, offset), offsetAddr1);
}

TYPED_TEST(relativeptrtests, registerPtr)
{
    MemMap memMap(this->m_fileDescriptor);
    iox::relative_ptr<TypeParam> rp1(memMap.getMappedAddress(), 1);

    EXPECT_EQ(rp1.registerPtr(1, memMap.getMappedAddress()), true);
    EXPECT_EQ(rp1.registerPtr(1, memMap.getMappedAddress()), false);
    EXPECT_EQ(rp1.unregisterPtr(1), true);
    EXPECT_EQ(rp1.registerPtr(1, memMap.getMappedAddress()), true);
}

TYPED_TEST(relativeptrtests, unRegisterPointerTest_Valid)
{
    MemMap memMap(this->m_fileDescriptor);
    iox::relative_ptr<TypeParam> rp1(memMap.getMappedAddress(), 1);

    rp1.registerPtr(1, memMap.getMappedAddress());
    EXPECT_EQ(rp1.unregisterPtr(1), true);
    EXPECT_EQ(rp1.registerPtr(1, memMap.getMappedAddress()), true);
}

TYPED_TEST(relativeptrtests, unregisterPointerAll)
{
    MemMap memMap(this->m_fileDescriptor);
    MemMap memMap1(this->m_fileDescriptor);

    iox::relative_ptr<TypeParam> rp1(memMap.getMappedAddress(), 1);
    iox::relative_ptr<TypeParam> rp2(memMap1.getMappedAddress(), 9999);

    EXPECT_EQ(rp1.registerPtr(1, memMap.getMappedAddress()), true);
    EXPECT_EQ(rp2.registerPtr(9999, memMap1.getMappedAddress()), true);
    iox::RelativePointer::unregisterAll();
    EXPECT_EQ(rp1.registerPtr(1, memMap.getMappedAddress()), true);
    EXPECT_EQ(rp2.registerPtr(9999, memMap1.getMappedAddress()), true);
}

TYPED_TEST(relativeptrtests, registerPtrWithId)
{
    MemMap memMap(this->m_fileDescriptor);
    MemMap memMap1(this->m_fileDescriptor);

    iox::relative_ptr<TypeParam> rp1(memMap.getMappedAddress(), 1);
    iox::relative_ptr<TypeParam> rp2(memMap1.getMappedAddress(), 10000);

    EXPECT_EQ(rp1.registerPtr(1, memMap.getMappedAddress()), true);
    EXPECT_EQ(rp2.registerPtr(10000, memMap1.getMappedAddress()), false);
}

TYPED_TEST(relativeptrtests, basePointerValid)
{
    MemMap memMap(this->m_fileDescriptor);
    void* basePtr1 = memMap.getMappedAddress();

    iox::relative_ptr<TypeParam> rp1(memMap.getMappedAddress(), 1);
    EXPECT_EQ(rp1.getBasePtr(1), nullptr);
    rp1.registerPtr(1, memMap.getMappedAddress());
    EXPECT_EQ(basePtr1, rp1.getBasePtr(1));
}

TYPED_TEST(relativeptrtests, assignmentOperator)
{
    MemMap memMap(this->m_fileDescriptor);

    iox::relative_ptr<TypeParam> rp1(memMap.getMappedAddress(), 1);
    iox::relative_ptr<TypeParam> rp2 = rp1;

    EXPECT_EQ(rp1.getBasePtr(), rp2.getBasePtr());
    EXPECT_EQ(rp1.getId(), rp2.getId());
    EXPECT_EQ(rp1.getOffset(), rp2.getOffset());
}

TYPED_TEST(relativeptrtests, pointerOperator)
{
    MemMap memMap(this->m_fileDescriptor);

    auto baseAddr = reinterpret_cast<TypeParam*>(memMap.getMappedAddress());
    *baseAddr = static_cast<TypeParam>(88);
    iox::relative_ptr<TypeParam> rp1(memMap.getMappedAddress(), 1);

    EXPECT_EQ(*rp1, *baseAddr);
    *baseAddr = static_cast<TypeParam>(99);
    EXPECT_EQ(*rp1, *baseAddr);
}

// central use case of the relative pointer:
// it is tested that changing the (static) lookup table of a relative pointer causes existing
// relative pointers point to changed locations relative to the new lookup table
TEST_F(RelativePointer_test, memoryRemapping)
{
    constexpr size_t BLOCK_SIZE = 1024;
    // simulate 3 consecutive memory blocks on the stack
    Memory<BLOCK_SIZE> block1;
    Memory<BLOCK_SIZE> block2;

    uint8_t* base1 = block1[0];
    uint8_t* base2 = block2[0];

    // uint8 write
    *base1 = 37U;
    *base2 = 73U;

    EXPECT_EQ(*base1, 37U);
    EXPECT_EQ(*base2, 73U);

    int offset = BLOCK_SIZE / 2;
    auto adr1 = reinterpret_cast<int*>(base1 + offset);
    auto adr2 = reinterpret_cast<int*>(base2 + offset);

    // int write
    *adr1 = 12;
    *adr2 = 21;

    EXPECT_EQ(*adr1, 12);
    EXPECT_EQ(*adr2, 21);

    EXPECT_EQ(iox::RelativePointer::registerPtr(1, base1), true);
    EXPECT_EQ(iox::RelativePointer::registerPtr(2, base2), true);

    {
        // the relative pointers point to base 1 and base 2l
        iox::relative_ptr<uint8_t> rp1(base1, 1);
        iox::relative_ptr<uint8_t> rp2(base2, 2);

        EXPECT_EQ(rp1.getId(), 1);
        EXPECT_EQ(rp2.getId(), 2);

        EXPECT_EQ(rp1.getOffset(), 0);
        EXPECT_EQ(rp2.getOffset(), 0);

        EXPECT_EQ(*rp1, 37U);
        EXPECT_EQ(*rp2, 73U);
    }

    {
        // now test with a type that is larger than 1 byte
        iox::relative_ptr<int> rp1(adr1, 1);
        iox::relative_ptr<int> rp2(adr2, 2);

        EXPECT_EQ(rp1.getId(), 1);
        EXPECT_EQ(rp2.getId(), 2);

        // relative to their respective memory block base adress both have the same offset
        EXPECT_EQ(rp1.getOffset(), offset);
        EXPECT_EQ(rp2.getOffset(), offset);

        //*** rp1 points to 12 and rp2 to 21
        EXPECT_EQ(*rp1, 12);
        EXPECT_EQ(*rp2, 21);

        // simulate a remapping, index 1 now refers to base 2 and vice versa ...
        EXPECT_EQ(iox::RelativePointer::unregisterPtr(1), true);
        EXPECT_EQ(iox::RelativePointer::unregisterPtr(2), true);

        EXPECT_EQ(iox::RelativePointer::registerPtr(1, base2), true);
        EXPECT_EQ(iox::RelativePointer::registerPtr(2, base1), true);

        // which, despite the relative pointer objects not having changed themselves,
        // leads to them referencing the respective other value now (compared to *** above)
        EXPECT_EQ(*rp1, 21);
        EXPECT_EQ(*rp2, 12);

        // this would also happen in another application where the static base pointer lookup table
        // is might differ from application to application
    }
}

TEST_F(RelativePointer_test, MemoryReMapping_SharedMemory)
{
    MemMap memMapWriter(this->m_fileDescriptor);
    MemMap memMapReader(this->m_fileDescriptor);

    Data* dataPointer1 = new (memMapWriter.getMappedAddress()) Data(12, 21);

<<<<<<< HEAD
    EXPECT_EQ(reinterpret_cast<uint64_t>(dataPointer1), BaseAddress1);
    EXPECT_EQ(dataPointer1->Data1, reinterpret_cast<Data*>(BaseAddress2)->Data1);
=======
    EXPECT_EQ(dataPointer1->Data1, reinterpret_cast<Data*>(memMapReader.getMappedAddress())->Data1);
>>>>>>> 2648bf65

    int offset = ShmSize / 2;
    auto offsetAddr1 = reinterpret_cast<int*>(static_cast<uint8_t*>(memMapWriter.getMappedAddress()) + offset);
    auto offsetAddr2 = reinterpret_cast<int*>(static_cast<uint8_t*>(memMapReader.getMappedAddress()) + offset);
    *offsetAddr1 = 37;

    EXPECT_EQ(*offsetAddr2, *offsetAddr1);

    EXPECT_EQ(iox::RelativePointer::registerPtr(1, reinterpret_cast<void*>(memMapWriter.getMappedAddress())), true);
    {
        iox::relative_ptr<int> rp1(offsetAddr1, 1);

        EXPECT_EQ(rp1.getId(), 1);
        EXPECT_EQ(rp1.getOffset(), offset);
        EXPECT_EQ(*rp1, 37);
        EXPECT_EQ(rp1.get(), offsetAddr1);
    }
    EXPECT_EQ(iox::RelativePointer::unregisterPtr(1), true);

    EXPECT_EQ(iox::RelativePointer::registerPtr(1, reinterpret_cast<void*>(memMapReader.getMappedAddress())), true);
    {
        iox::relative_ptr<int> rp1(offsetAddr2, 1);

        EXPECT_EQ(rp1.getId(), 1);
        EXPECT_EQ(rp1.getOffset(), offset);
        EXPECT_EQ(*rp1, 37);
        EXPECT_EQ(rp1.get(), offsetAddr2);
    }
    EXPECT_EQ(iox::RelativePointer::unregisterPtr(1), true);
}
} // namespace<|MERGE_RESOLUTION|>--- conflicted
+++ resolved
@@ -120,11 +120,7 @@
 
     {
         auto offset = ShmSize / 2;
-<<<<<<< HEAD
-        void* adr = static_cast<void*>(static_cast<uint8_t*>(memMap.getMappedAddress()) + offset);
-=======
         void* adr = static_cast<uint8_t*>(memMap.getMappedAddress()) + offset;
->>>>>>> 2648bf65
         iox::relative_ptr<TypeParam> rp;
         rp = adr;
         EXPECT_EQ(rp.getOffset(), offset);
@@ -141,11 +137,7 @@
 
     {
         auto offset = ShmSize / 2;
-<<<<<<< HEAD
-        void* adr = static_cast<void*>(static_cast<uint8_t*>(memMap.getMappedAddress()) + offset);
-=======
         void* adr = static_cast<uint8_t*>(memMap.getMappedAddress()) + offset;
->>>>>>> 2648bf65
         iox::relative_ptr<TypeParam> rp(adr);
         EXPECT_EQ(rp.getOffset(), offset);
         EXPECT_EQ(rp.getId(), 1);
@@ -154,11 +146,7 @@
 
     {
         auto offset = ShmSize - 1;
-<<<<<<< HEAD
-        void* adr = static_cast<void*>(static_cast<uint8_t*>(memMap.getMappedAddress()) + offset);
-=======
         void* adr = static_cast<uint8_t*>(memMap.getMappedAddress()) + offset;
->>>>>>> 2648bf65
         iox::relative_ptr<TypeParam> rp(adr);
         EXPECT_EQ(rp.getOffset(), offset);
         EXPECT_EQ(rp.getId(), 1);
@@ -501,12 +489,7 @@
 
     Data* dataPointer1 = new (memMapWriter.getMappedAddress()) Data(12, 21);
 
-<<<<<<< HEAD
-    EXPECT_EQ(reinterpret_cast<uint64_t>(dataPointer1), BaseAddress1);
-    EXPECT_EQ(dataPointer1->Data1, reinterpret_cast<Data*>(BaseAddress2)->Data1);
-=======
     EXPECT_EQ(dataPointer1->Data1, reinterpret_cast<Data*>(memMapReader.getMappedAddress())->Data1);
->>>>>>> 2648bf65
 
     int offset = ShmSize / 2;
     auto offsetAddr1 = reinterpret_cast<int*>(static_cast<uint8_t*>(memMapWriter.getMappedAddress()) + offset);
