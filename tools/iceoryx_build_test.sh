--- conflicted
+++ resolved
@@ -262,33 +262,15 @@
 cd $BUILD_DIR
 echo " [i] Current working directory: $(pwd)"
 
-<<<<<<< HEAD
-
-echo ">>>>>> Start building iceoryx <<<<<<"
+
+echo ">>>>>> Start building iceoryx package <<<<<<"
 cmake -DCMAKE_BUILD_TYPE=$BUILD_TYPE -DBUILD_ALL=$BUILD_ALL_FLAG -DBUILD_STRICT=$STRICT_FLAG -DCMAKE_INSTALL_PREFIX=$ICEORYX_INSTALL_PREFIX \
 -DBUILD_TEST=$TEST_FLAG -DCOVERAGE=$COV_FLAG -DROUDI_ENVIRONMENT=$ROUDI_ENV_FLAG -DEXAMPLES=$EXAMPLE_FLAG -DTOML_CONFIG=$TOML_FLAG -DBUILD_DOC=$BUILD_DOC \
 -DDDS_GATEWAY=$DDS_GATEWAY_FLAG -DBINDING_C=$BINDING_C_FLAG -DONE_TO_MANY_ONLY=$ONE_TO_MANY_ONLY_FLAG -DBUILD_SHARED_LIBS=$BUILD_SHARED \
--DSANITIZE=$SANITIZE_FLAG -DTEST_WITH_ADDITIONAL_USER=$TEST_ADD_USER $WORKSPACE/iceoryx_meta
+-DSANITIZE=$SANITIZE_FLAG -DTEST_WITH_ADDITIONAL_USER=$TEST_ADD_USER $TOOLCHAIN_FILE $WORKSPACE/iceoryx_meta
 
 cmake --build . --target install -- -j$NUM_JOBS
 echo ">>>>>> Finished building iceoryx <<<<<<"
-=======
-if [ "$PACKAGE" == "OFF" ]; then
-    echo ">>>>>> Start building iceoryx package <<<<<<"
-    cmake -DCMAKE_BUILD_TYPE=$BUILD_TYPE -DBUILD_ALL=$BUILD_ALL_FLAG -DBUILD_STRICT=$STRICT_FLAG -DCMAKE_INSTALL_PREFIX=$ICEORYX_INSTALL_PREFIX \
-    -DBUILD_TEST=$TEST_FLAG -DCOVERAGE=$COV_FLAG -DROUDI_ENVIRONMENT=$ROUDI_ENV_FLAG -DEXAMPLES=$EXAMPLE_FLAG -DTOML_CONFIG=$TOML_FLAG -DBUILD_DOC=$BUILD_DOC \
-    -DDDS_GATEWAY=$DDS_GATEWAY_FLAG -DBINDING_C=$BINDING_C_FLAG -DONE_TO_MANY_ONLY=$ONE_TO_MANY_ONLY_FLAG -DBUILD_SHARED_LIBS=$BUILD_SHARED \
-    -DSANITIZE=$SANITIZE_FLAG -DTEST_WITH_ADDITIONAL_USER=$TEST_ADD_USER $TOOLCHAIN_FILE $WORKSPACE/iceoryx_meta
-
-    cmake --build . --target install -- -j$NUM_JOBS
-    echo ">>>>>> Finished building iceoryx package <<<<<<"
-else
-    echo ">>>>>> Start building iceoryx package <<<<<<"
-    cd $WORKSPACE
-    rm -rf build_package
-    mkdir -p build_package
-    cd build_package
->>>>>>> 5266b66f
 
 if [ "$PACKAGE" == "ON" ]; then
     echo ">>>>>> Start building iceoryx package <<<<<<"
