--- conflicted
+++ resolved
@@ -143,21 +143,6 @@
     }
     ```
 
-<<<<<<< HEAD
-6. `FileLock` uses the builder pattern. Path and permissions can now be set.
-    ```cpp
-    // before
-    auto fileLock = iox::posix::FileLock::create("lockFileName")
-                        .expect("Oh no I couldn't create the lock file");
-
-    // after
-    auto fileLock = iox::posix::FileLockBuilder().name("lockFileName")
-                                                 .path("/Now/I/Can/Add/A/Path")
-                                                 .permission(iox::cxx::perms::owner_all)
-                                                 .create()
-                                                 .expect("Oh no I couldn't create the lock file");
-    ```
-=======
 6. It is not possible to delete a class which is derived from `FunctionalInterface`
    via a pointer to `FunctionalInterface`
 
@@ -167,6 +152,7 @@
 
    delete soSmart; // <- not possible anymore
    ```
+
 7. It is not possible to delete a class which is derived from `NewType` via a pointer to `NewType`
 
    ```cpp
@@ -200,4 +186,17 @@
        using ThisType::ThisType;
    };
    ```
->>>>>>> 151862c2
+
+9. `FileLock` uses the builder pattern. Path and permissions can now be set.
+    ```cpp
+    // before
+    auto fileLock = iox::posix::FileLock::create("lockFileName")
+                        .expect("Oh no I couldn't create the lock file");
+
+    // after
+    auto fileLock = iox::posix::FileLockBuilder().name("lockFileName")
+                                                 .path("/Now/I/Can/Add/A/Path")
+                                                 .permission(iox::cxx::perms::owner_all)
+                                                 .create()
+                                                 .expect("Oh no I couldn't create the lock file");
+    ```