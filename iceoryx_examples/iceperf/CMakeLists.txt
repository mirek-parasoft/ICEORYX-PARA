--- conflicted
+++ resolved
@@ -1,8 +1,4 @@
-<<<<<<< HEAD
-# Copyright (c) 2019, 2020 by Robert Bosch GmbH, Apex.AI Inc. All rights reserved.
-=======
 # Copyright (c) 2020 by Robert Bosch GmbH, Apex.AI Inc. All rights reserved.
->>>>>>> b19f1616
 #
 # Licensed under the Apache License, Version 2.0 (the "License");
 # you may not use this file except in compliance with the License.
@@ -15,10 +11,6 @@
 # WITHOUT WARRANTIES OR CONDITIONS OF ANY KIND, either express or implied.
 # See the License for the specific language governing permissions and
 # limitations under the License.
-<<<<<<< HEAD
-#
-=======
->>>>>>> b19f1616
 
 # Build iceperf example
 cmake_minimum_required(VERSION 3.5)
@@ -32,17 +24,8 @@
     include(IceoryxPlatform)
 endif ( NOT ICEORYX_CXX_STANDARD )
 
-<<<<<<< HEAD
-add_executable(iceperf-laurel iceperf_laurel.cpp base.cpp iceoryx.cpp uds.cpp mq.cpp)
-=======
 add_executable(iceperf-laurel iceperf_laurel.cpp base.cpp example_common.cpp iceoryx.cpp iceoryx_c.cpp uds.cpp mq.cpp)
-set_target_properties(iceperf-laurel PROPERTIES
-    CXX_STANDARD_REQUIRED ON
-    CXX_STANDARD ${ICEORYX_CXX_STANDARD}
-    POSITION_INDEPENDENT_CODE ON
-)
 
->>>>>>> b19f1616
 target_link_libraries(iceperf-laurel
     iceoryx_posh::iceoryx_posh
     iceoryx_binding_c::iceoryx_binding_c
@@ -53,19 +36,15 @@
     target_link_libraries(iceperf-laurel socket)
 endif(CMAKE_SYSTEM_NAME MATCHES QNX)
 
-<<<<<<< HEAD
-add_executable(iceperf-hardy iceperf_hardy.cpp base.cpp iceoryx.cpp uds.cpp mq.cpp)
+add_executable(iceperf-hardy iceperf_hardy.cpp base.cpp example_common.cpp iceoryx.cpp iceoryx_c.cpp uds.cpp mq.cpp)
 
-set_target_properties(iceperf-laurel iceperf-hardy PROPERTIES
-=======
-add_executable(iceperf-hardy iceperf_hardy.cpp base.cpp example_common.cpp iceoryx.cpp iceoryx_c.cpp uds.cpp mq.cpp)
 set_target_properties(iceperf-hardy PROPERTIES
->>>>>>> b19f1616
     CXX_STANDARD_REQUIRED ON
     CXX_STANDARD ${ICEORYX_CXX_STANDARD}
     POSITION_INDEPENDENT_CODE ON
 )
-target_link_libraries(iceperf-hardy
+
+target_link_libraries(iceperf-laurel iceperf-hardy
     iceoryx_posh::iceoryx_posh
     iceoryx_binding_c::iceoryx_binding_c
 )
