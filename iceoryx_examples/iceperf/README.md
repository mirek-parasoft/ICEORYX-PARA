--- conflicted
+++ resolved
@@ -17,7 +17,6 @@
 
 Create three terminals and run one command in each of them.
 The order is first the RouDi daemon, then iceperf-laurel which is the leader in this setup
-<<<<<<< HEAD
 and then iceperf-hardy for doing the ping pong measurements with iceperf-laurel. 
 You can set the number of measurement iterations (number of roundtrips) with a command line paramter
 of iceperf-laurel (e.g. `./iceperf-laurel 100000`)
@@ -38,21 +37,6 @@
     build/iceoryx_examples/iceperf/iceperf-laurel 100000 cpp-api
 
     build/iceoryx_examples/iceperf/iceperf-hardy cpp-api
-=======
-and then iceperf-laurel for doing the ping pong measurements with iceperf-laurel. 
-You can set the number of measurement iterations (number of roundtrips) with a command line parameter
-of iceperf-laurel (e.g. ./iceperf-laurel 100000)
-```sh
-# If installed and available in PATH environment variable
-iox-roudi
-# If build from scratch with script in tools
-$ICEORYX_ROOT/build/install/prefix/bin/iox-roudi
-
-build/iceoryx_examples/iceperf/iceperf-laurel
-
-build/iceoryx_examples/iceperf/iceperf-hardy
->>>>>>> 2216c429
-```
 
 ## Expected output
 
