// Copyright (c) 2020 by Robert Bosch GmbH. All rights reserved.
//
// Licensed under the Apache License, Version 2.0 (the "License");
// you may not use this file except in compliance with the License.
// You may obtain a copy of the License at
//
//     http://www.apache.org/licenses/LICENSE-2.0
//
// Unless required by applicable law or agreed to in writing, software
// distributed under the License is distributed on an "AS IS" BASIS,
// WITHOUT WARRANTIES OR CONDITIONS OF ANY KIND, either express or implied.
// See the License for the specific language governing permissions and
// limitations under the License.

#include "topic_data.hpp"

#include "iceoryx_posh/popo/modern_api/publisher.hpp"
#include "iceoryx_posh/runtime/posh_runtime.hpp"

#include <chrono>
#include <iostream>
#include <thread>

bool killswitch = false;

static void sigHandler(int f_sig [[gnu::unused]])
{
    // caught SIGINT, now exit gracefully
    killswitch = true;
}

void getVehiclePosition(Position* const allocation, const uint64_t& val) noexcept
{
    new (allocation) Position(val, val, val);
}

int main()
{
    // Register sigHandler for SIGINT
    signal(SIGINT, sigHandler);

    iox::runtime::PoshRuntime::getInstance("/iox-ex-publisher-typed-modern");

    auto typedPublisher = iox::popo::TypedPublisher<Position>({"Odometry", "Position", "Vehicle"});
    typedPublisher.offer();

    float_t ct = 0.0;
    while (!killswitch)
    {
        ++ct;

        // API Usage #1
        //  * Retrieve a typed sample from shared memory.
        //  * Sample can be held until ready to publish.
        //
        auto result = typedPublisher.loan();
        if (!result.has_error())
        {
<<<<<<< HEAD
            auto& sample = result.value();
            sample->x = ct * 1.1;
            sample->y = ct * 1.1;
            sample->z = ct * 1.1;
=======
            auto& sample = result.get_value();
            sample->x = ct;
            sample->y = ct;
            sample->z = ct;
>>>>>>> c86f9017
            sample.publish();
        }

        // API Usage #2
        //  * Retrieve a sample and provide the logic to immediately populate and publish it via a lambda.
        //
        typedPublisher.loan().and_then([&](iox::popo::Sample<Position>& sample) {
            auto allocation = sample.get();
            // Do some stuff leading to eventually generating the data in the samples loaned memory...
            new (allocation) Position(ct, ct, ct);
            // ...then publish the sample
            sample.publish();
        }).or_else([](iox::popo::AllocationError){
            // Do something with error.
        });


        // API Usage #3
        //  * Basic copy-and-publish. Useful for smaller data types.
        //
        auto position = Position(ct, ct, ct);
        typedPublisher.publishCopyOf(position);

        // API Usage #4
        //  * Provide a callable that will be used to populate the loaned sample.
        //  * The first argument of the callable must be T* and is the location that the callable should
        //      write its result to.
        //
        typedPublisher.publishResultOf(getVehiclePosition, ct);
        typedPublisher.publishResultOf([&ct](Position* allocation) { new (allocation) Position(ct, ct, ct); });

        std::this_thread::sleep_for(std::chrono::seconds(1));
    }

    return 0;
}<|MERGE_RESOLUTION|>--- conflicted
+++ resolved
@@ -56,17 +56,10 @@
         auto result = typedPublisher.loan();
         if (!result.has_error())
         {
-<<<<<<< HEAD
-            auto& sample = result.value();
-            sample->x = ct * 1.1;
-            sample->y = ct * 1.1;
-            sample->z = ct * 1.1;
-=======
             auto& sample = result.get_value();
             sample->x = ct;
             sample->y = ct;
             sample->z = ct;
->>>>>>> c86f9017
             sample.publish();
         }
 
