// Copyright (c) 2020 by Apex.AI Inc. All rights reserved.
//
// Licensed under the Apache License, Version 2.0 (the "License");
// you may not use this file except in compliance with the License.
// You may obtain a copy of the License at
//
//     http://www.apache.org/licenses/LICENSE-2.0
//
// Unless required by applicable law or agreed to in writing, software
// distributed under the License is distributed on an "AS IS" BASIS,
// WITHOUT WARRANTIES OR CONDITIONS OF ANY KIND, either express or implied.
// See the License for the specific language governing permissions and
// limitations under the License.

#include "iceoryx_posh/popo/untyped_subscriber.hpp"
#include "iceoryx_posh/popo/user_trigger.hpp"
#include "iceoryx_posh/popo/wait_set.hpp"
#include "iceoryx_posh/runtime/posh_runtime.hpp"
#include "topic_data.hpp"

#include <chrono>
#include <csignal>
#include <iostream>

iox::popo::UserTrigger shutdownTrigger;

static void sigHandler(int f_sig [[gnu::unused]])
{
    shutdownTrigger.trigger();
}

int main()
{
    constexpr uint64_t NUMBER_OF_SUBSCRIBERS = 4U;
    constexpr uint64_t ONE_SHUTDOWN_TRIGGER = 1U;

    signal(SIGINT, sigHandler);

<<<<<<< HEAD
    iox::runtime::PoshRuntime::initRuntime("/iox-ex-waitset-grouping");
    iox::popo::WaitSet<NUMBER_OF_SUBSCRIBERS + ONE_SHUTDOWN_TRIGGER> waitset;
=======
    iox::runtime::PoshRuntime::initRuntime("iox-ex-waitset-grouping");
    iox::popo::WaitSet<NUMBER_OF_SUBSCRIBERS + 1> waitset;
>>>>>>> e9f837fd

    // attach shutdownTrigger to handle CTRL+C
    waitset.attachEvent(shutdownTrigger);

    // create subscriber and subscribe them to our service
    iox::cxx::vector<iox::popo::UntypedSubscriber, NUMBER_OF_SUBSCRIBERS> subscriberVector;
    for (auto i = 0U; i < NUMBER_OF_SUBSCRIBERS; ++i)
    {
        subscriberVector.emplace_back(iox::capro::ServiceDescription{"Radar", "FrontLeft", "Counter"});
        auto& subscriber = subscriberVector.back();

        subscriber.subscribe();
    }

    constexpr uint64_t FIRST_GROUP_ID = 123U;
    constexpr uint64_t SECOND_GROUP_ID = 456U;

    // attach the first two subscribers to waitset with a eventid of FIRST_GROUP_ID
    for (auto i = 0; i < NUMBER_OF_SUBSCRIBERS / 2; ++i)
    {
        waitset.attachEvent(subscriberVector[i], iox::popo::SubscriberEvent::HAS_SAMPLES, FIRST_GROUP_ID);
    }

    // attach the remaining subscribers to waitset with a eventid of SECOND_GROUP_ID
    for (auto i = NUMBER_OF_SUBSCRIBERS / 2; i < NUMBER_OF_SUBSCRIBERS; ++i)
    {
        waitset.attachEvent(subscriberVector[i], iox::popo::SubscriberEvent::HAS_SAMPLES, SECOND_GROUP_ID);
    }

    // event loop
    while (true)
    {
        auto eventVector = waitset.wait();

        for (auto& event : eventVector)
        {
            if (event->doesOriginateFrom(&shutdownTrigger))
            {
                // CTRL+c was pressed -> exit
                return (EXIT_SUCCESS);
            }
            // we print the received data for the first group
            else if (event->getEventId() == FIRST_GROUP_ID)
            {
                auto subscriber = event->getOrigin<iox::popo::UntypedSubscriber>();
                subscriber->take().and_then([&](iox::popo::Sample<const void>& sample) {
                    const CounterTopic* data = reinterpret_cast<const CounterTopic*>(sample.get());
                    std::cout << "received: " << std::dec << data->counter << std::endl;
                });
            }
            // dismiss the received data for the second group
            else if (event->getEventId() == SECOND_GROUP_ID)
            {
                std::cout << "dismiss data\n";
                auto subscriber = event->getOrigin<iox::popo::UntypedSubscriber>();
                // We need to release the samples to reset the trigger hasNewSamples
                // otherwise the WaitSet would notify us in `waitset.wait()` again
                // instantly.
                subscriber->releaseQueuedSamples();
            }
        }

        std::cout << std::endl;
    }

    return (EXIT_SUCCESS);
}<|MERGE_RESOLUTION|>--- conflicted
+++ resolved
@@ -36,13 +36,8 @@
 
     signal(SIGINT, sigHandler);
 
-<<<<<<< HEAD
-    iox::runtime::PoshRuntime::initRuntime("/iox-ex-waitset-grouping");
+    iox::runtime::PoshRuntime::initRuntime("iox-ex-waitset-grouping");
     iox::popo::WaitSet<NUMBER_OF_SUBSCRIBERS + ONE_SHUTDOWN_TRIGGER> waitset;
-=======
-    iox::runtime::PoshRuntime::initRuntime("iox-ex-waitset-grouping");
-    iox::popo::WaitSet<NUMBER_OF_SUBSCRIBERS + 1> waitset;
->>>>>>> e9f837fd
 
     // attach shutdownTrigger to handle CTRL+C
     waitset.attachEvent(shutdownTrigger);
