--- conflicted
+++ resolved
@@ -73,18 +73,6 @@
 ///     // Wait till new data has arrived (any condition has become true)
 ///     auto vectorOfFulfilledConditions = myWaitSet.wait();
 ///
-<<<<<<< HEAD
-///     for(auto& element : vectorOfFulfilledConditions)
-///     {
-///         if(element == &mySubscriber1)
-///         {
-///             // Subscriber1 has received new data
-///             ChunkHeader myData;
-///             mySubscriber1.getChunk(myData);
-///             doSomeThingWithTheNewData(myData);
-///         }
-///     }
-=======
 /// 	for(auto& element : vectorOfFulfilledConditions)
 /// 	{
 /// 		if(element == &mySubscriber1)
@@ -95,7 +83,6 @@
 /// 			doSomeThingWithTheNewData(myData);
 /// 		}
 /// 	}
->>>>>>> 8bd8b705
 /// }
 /// someOtherThread.join();
 ///
