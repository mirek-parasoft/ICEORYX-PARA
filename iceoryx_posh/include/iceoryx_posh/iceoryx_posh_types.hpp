// Copyright (c) 2019 by Robert Bosch GmbH. All rights reserved.
//
// Licensed under the Apache License, Version 2.0 (the "License");
// you may not use this file except in compliance with the License.
// You may obtain a copy of the License at
//
//     http://www.apache.org/licenses/LICENSE-2.0
//
// Unless required by applicable law or agreed to in writing, software
// distributed under the License is distributed on an "AS IS" BASIS,
// WITHOUT WARRANTIES OR CONDITIONS OF ANY KIND, either express or implied.
// See the License for the specific language governing permissions and
// limitations under the License.
#ifndef IOX_POSH_ICEORYX_POSH_TYPES_HPP
#define IOX_POSH_ICEORYX_POSH_TYPES_HPP

#include "iceoryx_posh/capro/service_description.hpp"
#include "iceoryx_posh/iceoryx_posh_deployment.hpp"
#include "iceoryx_utils/cxx/string.hpp"
#include "iceoryx_utils/cxx/variant_queue.hpp"
#include "iceoryx_utils/cxx/vector.hpp"
#include "iceoryx_utils/internal/units/duration.hpp"

#include <cstdint>

namespace iox
{
namespace popo
{
template <typename>
class TypedUniqueId;
struct BasePortData;

class SenderPort;   /// @deprecated #25
class ReceiverPort; /// @deprecated #25

class PublisherPortUser;
class PublisherPortRouDi;

class SubscriberPortUser;
} // namespace popo
namespace posix
{
class UnixDomainSocket;
class MessageQueue;
} // namespace posix

using SenderPortType = iox::popo::SenderPort;     /// @deprecated #25
using ReceiverPortType = iox::popo::ReceiverPort; /// @deprecated #25
using PublisherPortRouDiType = iox::popo::PublisherPortRouDi;
using PublisherPortUserType = iox::popo::PublisherPortUser;
using SubscriberPortUserType = iox::popo::SubscriberPortUser;
using UniquePortId = popo::TypedUniqueId<popo::BasePortData>;

<<<<<<< HEAD
using SubscriberPortProducerType = iox::build::CommunicationPolicy;
=======
/// @brief 1 to m communication enabled
///     for n to m communication use
///         iox::popo::SubscriberPortMultiProducer
///         iox::cxx::VariantQueueTypes::SoFi_MultiProducerSingleConsumer;
using SubscriberPortProducerType = iox::popo::SubscriberPortSingleProducer;
constexpr cxx::VariantQueueTypes SUBSCRIBER_PORT_QUEUE_TYPE =
    iox::cxx::VariantQueueTypes::SoFi_SingleProducerSingleConsumer;

>>>>>>> f2896d95

constexpr char MQ_ROUDI_NAME[] = "/roudi";

/// @brief The socket is created in the current path if no absolute path is given hence
///      we need an absolut path so that every application knows where our sockets can
///      be found.
#if defined(__APPLE__)
using IpcChannelType = iox::posix::UnixDomainSocket;
#else
using IpcChannelType = iox::posix::MessageQueue;
#endif

/// shared memmory segment for the iceoryx managment data
constexpr char SHM_NAME[] = "/iceoryx_mgmt";

// Make the user-defined literal operators accessible
using namespace units::duration_literals;

// Timeout
constexpr units::Duration PROCESS_WAITING_FOR_ROUDI_TIMEOUT = 60_s;
constexpr units::Duration DISCOVERY_INTERVAL = 100_ms;
constexpr units::Duration PROCESS_KEEP_ALIVE_INTERVAL = 3 * DISCOVERY_INTERVAL;         // > DISCOVERY_INTERVAL
constexpr units::Duration PROCESS_KEEP_ALIVE_TIMEOUT = 5 * PROCESS_KEEP_ALIVE_INTERVAL; // > PROCESS_KEEP_ALIVE_INTERVAL

/// @todo remove MAX_RECEIVERS_PER_SENDERPORT when the new port building blocks are used
constexpr uint32_t MAX_RECEIVERS_PER_SENDERPORT = build::IOX_MAX_SUBSCRIBERS_PER_PUBLISHER;

//--------- Communication Resources Start---------------------
// Publisher
constexpr uint32_t MAX_PUBLISHERS = build::IOX_MAX_PUBLISHERS;
constexpr uint32_t MAX_SUBSCRIBERS_PER_PUBLISHER = build::IOX_MAX_SUBSCRIBERS_PER_PUBLISHER;
constexpr uint32_t MAX_CHUNKS_ALLOCATED_PER_PUBLISHER_SIMULTANEOUSLY =
    build::IOX_MAX_CHUNKS_ALLOCATED_PER_PUBLISHER_SIMULTANEOUSLY;
constexpr uint64_t MAX_PUBLISHER_HISTORY = build::IOX_MAX_PUBLISHER_HISTORY;
// Subscriber
constexpr uint32_t MAX_SUBSCRIBERS = build::IOX_MAX_SUBSCRIBERS;
constexpr uint32_t MAX_CHUNKS_HELD_PER_SUBSCRIBER_SIMULTANEOUSLY =
    build::IOX_MAX_CHUNKS_HELD_PER_SUBSCRIBER_SIMULTANEOUSLY;
constexpr uint32_t MAX_SUBSCRIBER_QUEUE_CAPACITY = MAX_CHUNKS_HELD_PER_SUBSCRIBER_SIMULTANEOUSLY;
/// With MAX_SUBSCRIBER_QUEUE_CAPACITY = MAX_CHUNKS_HELD_PER_SUBSCRIBER_SIMULTANEOUSLY we couple the maximum number of
/// chunks a user is allowed to hold with the maximum queue capacity. This allows that a polling user can replace all
/// the held chunks in one execution with all new ones from a completely filled queue. Or the other way round, when we
/// have a contract with the user regarding how many chunks they are allowed to hold, then the queue size needs not be
/// bigger. We can provide this number of newest chunks, more the user would not be allowed to hold anyway
// Gateway
constexpr uint32_t MAX_INTERFACE_NUMBER = build::IOX_MAX_INTERFACE_NUMBER;
constexpr uint32_t MAX_INTERFACE_CAPRO_FIFO_SIZE = MAX_PUBLISHERS;
constexpr uint32_t MAX_CHANNEL_NUMBER = MAX_PUBLISHERS + MAX_SUBSCRIBERS;
constexpr uint32_t MAX_GATEWAY_SERVICES = 2 * MAX_CHANNEL_NUMBER;
// Client
constexpr uint32_t MAX_CLIENTS = build::IOX_MAX_SUBSCRIBERS; /// @todo
constexpr uint32_t MAX_REQUESTS_ALLOCATED_SIMULTANEOUSLY = 4U;
constexpr uint32_t MAX_RESPONSES_PROCESSED_SIMULTANEOUSLY = 16U;
constexpr uint32_t MAX_RESPONSE_QUEUE_CAPACITY = 16U;
// Server
constexpr uint32_t MAX_SERVERS = build::IOX_MAX_PUBLISHERS; /// @todo
constexpr uint32_t MAX_CLIENTS_PER_SERVER = 256U;
constexpr uint32_t MAX_REQUESTS_PROCESSED_SIMULTANEOUSLY = 4U;
constexpr uint32_t MAX_RESPONSES_ALLOCATED_SIMULTANEOUSLY = MAX_REQUESTS_PROCESSED_SIMULTANEOUSLY;
constexpr uint32_t MAX_REQUEST_QUEUE_CAPACITY = 1024;
// Waitset
constexpr uint32_t MAX_NUMBER_OF_CONDITION_VARIABLES = 1024U;
constexpr uint32_t MAX_NUMBER_OF_CONDITIONS_PER_WAITSET = 128U;
//--------- Communication Resources End---------------------

constexpr uint32_t MAX_APPLICATION_CAPRO_FIFO_SIZE = 128U;

// Memory
constexpr uint64_t SHARED_MEMORY_ALIGNMENT = 32U;
constexpr uint32_t MAX_NUMBER_OF_MEMPOOLS = 32U;
constexpr uint32_t MAX_SHM_SEGMENTS = 100U;

constexpr uint32_t MAX_NUMBER_OF_MEMORY_PROVIDER = 8U;
constexpr uint32_t MAX_NUMBER_OF_MEMORY_BLOCKS_PER_MEMORY_PROVIDER = 64U;

// Message Queue
constexpr uint32_t ROUDI_MAX_MESSAGES = 5U;
constexpr uint32_t ROUDI_MESSAGE_SIZE = 512U;
constexpr uint32_t APP_MAX_MESSAGES = 5U;
constexpr uint32_t APP_MESSAGE_SIZE = 512U;


// Processes
constexpr uint32_t MAX_PROCESS_NUMBER = 300U;
/// Maximum number of instances of a given service, which can be found.
/// This limitation is coming due to the fixed capacity of the cxx::vector (This doesn't limit the offered number of
/// instances)
constexpr uint32_t MAX_NUMBER_OF_INSTANCES = 50U;

// Runnables
constexpr uint32_t MAX_RUNNABLE_NUMBER = 1000U;
constexpr uint32_t MAX_RUNNABLE_PER_PROCESS = 50U;

constexpr uint32_t MAX_PROCESS_NAME_LENGTH = 100U;
static_assert(MAX_PROCESS_NUMBER * MAX_RUNNABLE_PER_PROCESS > MAX_RUNNABLE_NUMBER,
              "Invalid configuration for runnables");

enum class SubscribeState : uint32_t
{
    NOT_SUBSCRIBED = 0,
    SUBSCRIBE_REQUESTED,
    SUBSCRIBED,
    UNSUBSCRIBE_REQUESTED,
    WAIT_FOR_OFFER
};

enum class ConnectionState : uint32_t
{
    NOT_CONNECTED = 0,
    CONNECT_REQUESTED,
    CONNNECTED,
    DISCONNECT_REQUESTED,
    WAIT_FOR_OFFER
};

// Default properties of ChunkDistributorData
struct DefaultChunkDistributorConfig
{
    static constexpr uint32_t MAX_QUEUES = MAX_SUBSCRIBERS_PER_PUBLISHER;
    static constexpr uint64_t MAX_HISTORY_CAPACITY = MAX_PUBLISHER_HISTORY;
};

// Default properties of ChunkQueueData
struct DefaultChunkQueueConfig
{
    static constexpr uint64_t MAX_QUEUE_CAPACITY = MAX_SUBSCRIBER_QUEUE_CAPACITY;
};

// alias for cxx::string
using ConfigFilePathString_t = cxx::string<1024>;
using ProcessName_t = cxx::string<100>;
using RunnableName_t = cxx::string<100>;

namespace runtime
{
// alias for IdString
using IdString = iox::capro::IdString;
using InstanceContainer = iox::cxx::vector<IdString, MAX_NUMBER_OF_INSTANCES>;
} // namespace runtime

} // namespace iox

#endif // IOX_POSH_ICEORYX_POSH_TYPES_HPP<|MERGE_RESOLUTION|>--- conflicted
+++ resolved
@@ -52,18 +52,7 @@
 using SubscriberPortUserType = iox::popo::SubscriberPortUser;
 using UniquePortId = popo::TypedUniqueId<popo::BasePortData>;
 
-<<<<<<< HEAD
 using SubscriberPortProducerType = iox::build::CommunicationPolicy;
-=======
-/// @brief 1 to m communication enabled
-///     for n to m communication use
-///         iox::popo::SubscriberPortMultiProducer
-///         iox::cxx::VariantQueueTypes::SoFi_MultiProducerSingleConsumer;
-using SubscriberPortProducerType = iox::popo::SubscriberPortSingleProducer;
-constexpr cxx::VariantQueueTypes SUBSCRIBER_PORT_QUEUE_TYPE =
-    iox::cxx::VariantQueueTypes::SoFi_SingleProducerSingleConsumer;
-
->>>>>>> f2896d95
 
 constexpr char MQ_ROUDI_NAME[] = "/roudi";
 
