--- conflicted
+++ resolved
@@ -101,12 +101,7 @@
     cxx::expected<runtime::RunnableData*, PortPoolError> addRunnableData(
         const ProcessName_t& process, const RunnableName_t& runnable, const uint64_t runnableDeviceIdentifier) noexcept;
 
-<<<<<<< HEAD
-    cxx::expected<popo::ConditionVariableData*, PortPoolError> addConditionVariableData(const ProcessName_t& process);
-=======
-    cxx::expected<popo::ConditionVariableData*, PortPoolError>
-    addConditionVariableData();
->>>>>>> af12bd61
+    cxx::expected<popo::ConditionVariableData*, PortPoolError> addConditionVariableData();
 
     /// @deprecated #25
     virtual void removeSenderPort(SenderPortType::MemberType_t* const portData) noexcept = 0;
