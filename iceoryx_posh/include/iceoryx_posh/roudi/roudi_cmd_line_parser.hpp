--- conflicted
+++ resolved
@@ -63,21 +63,15 @@
     bool getRun() const;
     iox::log::LogLevel getLogLevel() const;
     MonitoringMode getMonitoringMode() const;
-<<<<<<< HEAD
     version::CompatibilityCheckLevel getCompatibilityCheckLevel() const;
-=======
     cxx::optional<uint16_t> getUniqueRouDiId() const noexcept;
->>>>>>> 4e84049c
 
   protected:
     bool m_run{true};
     iox::log::LogLevel m_logLevel{iox::log::LogLevel::kWarn};
     MonitoringMode m_monitoringMode{MonitoringMode::ON};
-<<<<<<< HEAD
     version::CompatibilityCheckLevel m_compatibilityCheckLevel{version::CompatibilityCheckLevel::PATCH};
-=======
     cxx::optional<uint16_t> m_uniqueRouDiId;
->>>>>>> 4e84049c
 };
 
 } // namespace roudi
