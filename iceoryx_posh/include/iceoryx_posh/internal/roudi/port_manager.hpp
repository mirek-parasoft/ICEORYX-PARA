--- conflicted
+++ resolved
@@ -1,8 +1,4 @@
-<<<<<<< HEAD
-// Copyright (c) 2019, 2021 by Robert Bosch GmbH, Apex.AI Inc. All rights reserved.
-=======
 // Copyright (c) 2019 by Robert Bosch GmbH. All rights reserved.
->>>>>>> 77375bca
 // Copyright (c) 2021 by Apex.AI Inc. All rights reserved.
 //
 // Licensed under the Apache License, Version 2.0 (the "License");
@@ -18,10 +14,6 @@
 // limitations under the License.
 //
 // SPDX-License-Identifier: Apache-2.0
-<<<<<<< HEAD
-
-=======
->>>>>>> 77375bca
 #ifndef IOX_POSH_ROUDI_PORT_MANAGER_HPP
 #define IOX_POSH_ROUDI_PORT_MANAGER_HPP
 
@@ -137,13 +129,8 @@
     void removeEntryFromServiceRegistry(const capro::IdString_t& service, const capro::IdString_t& instance) noexcept;
 
     template <typename T, std::enable_if_t<std::is_same<T, iox::build::OneToManyPolicy>::value>* = nullptr>
-<<<<<<< HEAD
     cxx::optional<ProcessName_t>
     doesViolateCommunicationPolicy(const capro::ServiceDescription& service) const noexcept;
-=======
-    cxx::optional<ProcessName_t> doesViolateCommunicationPolicy(const capro::ServiceDescription& service) const
-        noexcept;
->>>>>>> 77375bca
 
     template <typename T, std::enable_if_t<std::is_same<T, iox::build::ManyToManyPolicy>::value>* = nullptr>
     cxx::optional<ProcessName_t> doesViolateCommunicationPolicy(const capro::ServiceDescription& service
