--- conflicted
+++ resolved
@@ -67,11 +67,7 @@
     cxx::expected<PublisherPortRouDiType::MemberType_t*, PortPoolError>
     acquirePublisherPortData(const capro::ServiceDescription& service,
                              const popo::PublisherOptions& publisherOptions,
-<<<<<<< HEAD
-                             const ProcessName_t& processName,
-=======
                              const RuntimeName_t& runtimeName,
->>>>>>> cc897792
                              mepoo::MemoryManager* const payloadMemoryManager,
                              const PortConfigInfo& portConfigInfo) noexcept;
 
@@ -131,11 +127,7 @@
     void removeEntryFromServiceRegistry(const capro::IdString_t& service, const capro::IdString_t& instance) noexcept;
 
     template <typename T, std::enable_if_t<std::is_same<T, iox::build::OneToManyPolicy>::value>* = nullptr>
-<<<<<<< HEAD
-    cxx::optional<ProcessName_t> doesViolateCommunicationPolicy(const capro::ServiceDescription& service) const
-=======
     cxx::optional<RuntimeName_t> doesViolateCommunicationPolicy(const capro::ServiceDescription& service) const
->>>>>>> cc897792
         noexcept;
 
     template <typename T, std::enable_if_t<std::is_same<T, iox::build::ManyToManyPolicy>::value>* = nullptr>
