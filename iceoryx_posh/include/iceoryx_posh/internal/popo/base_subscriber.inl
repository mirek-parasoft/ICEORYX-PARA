--- conflicted
+++ resolved
@@ -136,38 +136,10 @@
     m_port.releaseQueuedChunks();
 }
 
-<<<<<<< HEAD
-=======
-template <typename T, typename Subscriber, typename port_t>
-inline void BaseSubscriber<T, Subscriber, port_t>::invalidateTrigger(const uint64_t uniqueTriggerId) noexcept
-{
-    if (m_trigger.getUniqueId() == uniqueTriggerId)
-    {
-        m_port.unsetConditionVariable();
-        m_trigger.invalidate();
-    }
-}
-
 template <typename T, typename Subscriber, typename port_t>
 void BaseSubscriber<T, Subscriber, port_t>::releaseChunk(const mepoo::ChunkHeader* header) noexcept
 {
     m_port.releaseChunk(header);
-}
-
->>>>>>> 6b81ed74
-// ============================== Sample Deleter ============================== //
-
-template <typename T, typename Subscriber, typename port_t>
-inline BaseSubscriber<T, Subscriber, port_t>::SubscriberSampleDeleter::SubscriberSampleDeleter(port_t& port)
-    : m_port(std::ref(port))
-{
-}
-
-template <typename T, typename Subscriber, typename port_t>
-inline void BaseSubscriber<T, Subscriber, port_t>::SubscriberSampleDeleter::operator()(T* const ptr) const
-{
-    auto header = mepoo::ChunkHeader::fromPayload(ptr);
-    m_port.get().releaseChunk(header);
 }
 
 template <typename T, typename Subscriber, typename port_t>
@@ -216,7 +188,20 @@
     }
 }
 
-
+// ============================== Sample Deleter ============================== //
+
+template <typename T, typename Subscriber, typename port_t>
+inline BaseSubscriber<T, Subscriber, port_t>::SubscriberSampleDeleter::SubscriberSampleDeleter(port_t& port)
+    : m_port(std::ref(port))
+{
+}
+
+template <typename T, typename Subscriber, typename port_t>
+inline void BaseSubscriber<T, Subscriber, port_t>::SubscriberSampleDeleter::operator()(T* const ptr) const
+{
+    auto header = mepoo::ChunkHeader::fromPayload(ptr);
+    m_port.get().releaseChunk(header);
+}
 } // namespace popo
 } // namespace iox
 
