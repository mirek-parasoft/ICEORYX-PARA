// Copyright (c) 2019, 2021 by Robert Bosch GmbH. All rights reserved.
// Copyright (c) 2021 by Apex.AI Inc. All rights reserved.
//
// Licensed under the Apache License, Version 2.0 (the "License");
// you may not use this file except in compliance with the License.
// You may obtain a copy of the License at
//
//     http://www.apache.org/licenses/LICENSE-2.0
//
// Unless required by applicable law or agreed to in writing, software
// distributed under the License is distributed on an "AS IS" BASIS,
// WITHOUT WARRANTIES OR CONDITIONS OF ANY KIND, either express or implied.
// See the License for the specific language governing permissions and
// limitations under the License.
//
// SPDX-License-Identifier: Apache-2.0
#ifndef IOX_POSH_CAPRO_SERVICE_DESCRIPTION_HPP
#define IOX_POSH_CAPRO_SERVICE_DESCRIPTION_HPP

#include "iceoryx_hoofs/cxx/helplets.hpp"
#include "iceoryx_hoofs/cxx/serialization.hpp"
#include "iceoryx_hoofs/cxx/string.hpp"
#include "iceoryx_hoofs/cxx/vector.hpp"
#include "iceoryx_posh/iceoryx_posh_types.hpp"

#include <cstdint>
#include <initializer_list>

namespace iox
{
namespace capro
{
<<<<<<< HEAD
/// @todo remove
=======
>>>>>>> e532493c
static const IdString_t InvalidString{"INVALID"};
static constexpr char AnyServiceString[]{"65535"};
static constexpr char AnyInstanceString[]{"65535"};
static constexpr char AnyEventString[]{"65535"};
static constexpr int32_t MAX_NUMBER_OF_CHARS = 64;
static constexpr size_t CLASS_HASH_ELEMENT_COUNT{4U};

/// @brief Describes from which interface the service is coming from
enum class Interfaces : uint16_t
{
    /// @brief Used for services, which are locally on this system and not coming over a gateway
    INTERNAL = 0,
    /// @brief Canonical protocol for CAN Bus
    ESOC,
    /// @brief SOME/IP
    SOMEIP,
    /// @brief Advanced Message Queuing Protocol
    AMQP,
    /// @brief Message Queuing Telemetry Transport
    MQTT,
    /// @brief Data Distribution Service
    DDS,
    /// @brief Universal Measurement and Calibration Protocol (XCP)
    SIGNAL,
    /// @brief Measurement technology adapter
    MTA,
    /// @brief Robot Operating System 1
    ROS1,
    /// @brief End of enum
    INTERFACE_END
};

constexpr const char* INTERFACE_NAMES[] = {"INTERNAL", "ESOC", "SOMEIP", "AMQP", "DDS", "SIGNAL", "MTA", "ROS1", "END"};

/// @brief Scope of a service description
enum class Scope : uint16_t
{
    WORLDWIDE,
    INTERNAL,
    INVALID
};

constexpr char ScopeTypeString[][MAX_NUMBER_OF_CHARS] = {"WORLDWIDE", "INTERNAL", "INVALID"};

/// @brief class for the identification of a communication event including information on the service, the service
/// instance and the event id.
/// A class object can be serialized/deserialized, so it is possible to send the information e.g. over a IPC channel.
class ServiceDescription
{
  public:
    struct ClassHash
    {
        ClassHash() noexcept;
        ClassHash(const std::initializer_list<uint32_t>& values) noexcept;
        uint32_t& operator[](iox::cxx::range<uint64_t, 0, CLASS_HASH_ELEMENT_COUNT - 1> index) noexcept;
        const uint32_t& operator[](iox::cxx::range<uint64_t, 0, CLASS_HASH_ELEMENT_COUNT - 1> index) const noexcept;
        bool operator==(const ClassHash& rhs) const noexcept;
        bool operator!=(const ClassHash& rhs) const noexcept;

      private:
        uint32_t data[CLASS_HASH_ELEMENT_COUNT];
    };

    /// @brief construction of the capro service description using serialized strings
    ServiceDescription(const cxx::Serialization& serial) noexcept;

    /// @brief default C'tor
    ServiceDescription() noexcept;
    ServiceDescription(const ServiceDescription&) noexcept = default;
    ServiceDescription(ServiceDescription&&) noexcept = default;
    ~ServiceDescription() noexcept = default;

<<<<<<< HEAD
=======
    /// @brief construction of the capro service description using fixed strings to create a service service description
    /// @todo remove
    ServiceDescription(const IdString_t& f_service, const IdString_t& f_instance) noexcept;

>>>>>>> e532493c
    /// @brief construction of the capro service description using fixed strings to create an event service description
    ServiceDescription(const IdString_t& service,
                       const IdString_t& instance,
                       const IdString_t& event,
                       ClassHash m_classHash = {0u, 0u, 0u, 0u},
                       Interfaces interfaceSource = Interfaces::INTERNAL) noexcept;

    /// @brief compare operator. If wildcards AnyServiceString, AnyInstanceString or AnyEventString are used, the
    /// corresponding member comparisons are skipped.
    bool operator==(const ServiceDescription& rhs) const;

    /// @brief negation of compare operator.
    bool operator!=(const ServiceDescription& rhs) const;

    /// @brief Uses the underlying m_**String compare method to provide an order.
    ///         This is needed to use ServiceDescription in sorted containers like map or set.
    bool operator<(const ServiceDescription& rhs) const;

    ServiceDescription& operator=(const ServiceDescription&) = default;
    ServiceDescription& operator=(ServiceDescription&&) = default;

    /// @brief serialization of the capro description.
    operator cxx::Serialization() const;

    // @brief Returns if this service description is used for an RouDi-internal channel
    bool isInternal() const noexcept;
    // @brief Set this service description to be is used for an RouDi-internal channel
    void setInternal() noexcept;
    /// @brief Returns the scope of a ServiceDescription
    Scope getScope() noexcept;

    /// @todo remove any*string from doxygen?
    ///@brief Returns true for valid ServiceDescription
    /// false for ServiceDescription that contains either of InvalidID/InvalidIDString  AnyService/AnyServiceString,
    /// AnyInstance/AnyInstanceString, AnyEvent/AnyEventString.
    bool isValid() const noexcept;

    ///@{
    /// Getters for the integer and string IDs
    IdString_t getServiceIDString() const noexcept;
    IdString_t getInstanceIDString() const noexcept;
    IdString_t getEventIDString() const noexcept;
    ///@}

    ///@{
    /// Getter for class hash
    ClassHash getClassHash() const noexcept;
    ///@}

    /// @brief Returns the interface form where the service is coming from.
    Interfaces getSourceInterface() const noexcept;

  private:
    /// @brief string representation of the service
    IdString_t m_serviceString{InvalidString};
    /// @brief string representation of the instance
    IdString_t m_instanceString{InvalidString};
    /// @brief string representation of the event
    IdString_t m_eventString{InvalidString};

    /// @brief 128-Bit class hash (32-Bit * 4)
    ClassHash m_classHash{0, 0, 0, 0};

    /// @brief How far this service should be propagated
    Scope m_scope{Scope::WORLDWIDE};

    /// @brief If StopOffer or Offer message, this is set from which interface its coming
    Interfaces m_interfaceSource{Interfaces::INTERNAL};
};

/// @brief Compare two service descriptions via their values in member
/// variables
/// and return bool if match
/// @param ServiceDescription &first       Servicedescription to compare
/// @param ServiceDescription &second      Servicedescription to compare
/// @return                                 Bool if comparison match or not
bool serviceMatch(const ServiceDescription& first, const ServiceDescription& second) noexcept;

} // namespace capro
} // namespace iox

#endif // IOX_POSH_CAPRO_SERVICE_DESCRIPTION_HPP<|MERGE_RESOLUTION|>--- conflicted
+++ resolved
@@ -30,10 +30,7 @@
 {
 namespace capro
 {
-<<<<<<< HEAD
 /// @todo remove
-=======
->>>>>>> e532493c
 static const IdString_t InvalidString{"INVALID"};
 static constexpr char AnyServiceString[]{"65535"};
 static constexpr char AnyInstanceString[]{"65535"};
@@ -106,13 +103,6 @@
     ServiceDescription(ServiceDescription&&) noexcept = default;
     ~ServiceDescription() noexcept = default;
 
-<<<<<<< HEAD
-=======
-    /// @brief construction of the capro service description using fixed strings to create a service service description
-    /// @todo remove
-    ServiceDescription(const IdString_t& f_service, const IdString_t& f_instance) noexcept;
-
->>>>>>> e532493c
     /// @brief construction of the capro service description using fixed strings to create an event service description
     ServiceDescription(const IdString_t& service,
                        const IdString_t& instance,
