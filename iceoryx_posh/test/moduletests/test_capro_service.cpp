--- conflicted
+++ resolved
@@ -256,40 +256,16 @@
 
 TEST_F(ServiceDescription_test, TwoServiceDescriptionsWithAnyServiceAnyInstanceAnyEventIDsAreEqual)
 {
-<<<<<<< HEAD
     IdString_t testService = iox::roudi::Wildcard;
     IdString_t testEvent = iox::roudi::Wildcard;
     IdString_t testInstance = iox::roudi::Wildcard;
     ServiceDescription serviceDescription1 = ServiceDescription(testService, testEvent, testInstance);
     ServiceDescription serviceDescription2 = ServiceDescription(testService, testEvent, testInstance);
-=======
-    IdString_t testService = iox::capro::AnyServiceString;
-    IdString_t testEvent = iox::capro::AnyEventString;
-    IdString_t testInstance = iox::capro::AnyInstanceString;
-    ServiceDescription serviceDescription1 = ServiceDescription(testService, testEvent, testInstance);
-    ServiceDescription serviceDescription2 = ServiceDescription(testService, testEvent, testInstance);
 
     EXPECT_TRUE(serviceDescription1 == serviceDescription2);
 }
 
-TEST_F(ServiceDescription_test,
-       ServiceDescriptionWithAnyServiceAnyInstanceAnyEventAndServiceDescriptionWithValidStringsAreEqual)
-{
-    IdString_t testService1 = "1";
-    IdString_t testEvent1 = "2";
-    IdString_t testInstance1 = "3";
-    IdString_t testService2 = iox::capro::AnyServiceString;
-    IdString_t testEvent2 = iox::capro::AnyEventString;
-    IdString_t testInstance2 = iox::capro::AnyInstanceString;
-    ServiceDescription serviceDescription1 = ServiceDescription(testService1, testEvent1, testInstance1);
-    ServiceDescription serviceDescription2 = ServiceDescription(testService2, testEvent2, testInstance2);
->>>>>>> ca26229f
-
-    EXPECT_TRUE(serviceDescription1 == serviceDescription2);
-}
-
 TEST_F(ServiceDescription_test, TwoServiceDescriptionsWithDifferentButValidServicesAreNotEqual)
-<<<<<<< HEAD
 {
     IdString_t testService1 = "1";
     IdString_t testEvent1 = "2";
@@ -313,54 +289,6 @@
     EXPECT_FALSE(serviceDescription1 == serviceDescription2);
 }
 
-TEST_F(ServiceDescription_test, TwoServiceDescriptionsWithDifferentButValidInstancesAreNotEqual)
-=======
->>>>>>> ca26229f
-{
-    IdString_t testService1 = "1";
-    IdString_t testEvent1 = "2";
-    IdString_t testInstance1 = "3";
-<<<<<<< HEAD
-    IdString_t testInstance2 = "4";
-    ServiceDescription serviceDescription1 = ServiceDescription(testService1, testEvent1, testInstance1);
-    ServiceDescription serviceDescription2 = ServiceDescription(testService1, testEvent1, testInstance2);
-=======
-    IdString_t testService2 = "4";
-    ServiceDescription serviceDescription1 = ServiceDescription(testService1, testEvent1, testInstance1);
-    ServiceDescription serviceDescription2 = ServiceDescription(testService2, testEvent1, testInstance1);
->>>>>>> ca26229f
-
-    EXPECT_FALSE(serviceDescription1 == serviceDescription2);
-}
-
-<<<<<<< HEAD
-TEST_F(ServiceDescription_test, TwoServiceDescriptionsWithDifferentAndValidServiceInstanceEventsAreNotEqual)
-=======
-TEST_F(ServiceDescription_test, TwoServiceDescriptionsWithDifferentButValidEventsAreNotEqual)
->>>>>>> ca26229f
-{
-    IdString_t testService1 = "1";
-    IdString_t testEvent1 = "2";
-    IdString_t testInstance1 = "3";
-<<<<<<< HEAD
-    IdString_t testService2 = "4";
-    IdString_t testEvent2 = "5";
-    IdString_t testInstance2 = "6";
-    ServiceDescription serviceDescription1 = ServiceDescription(testService1, testEvent1, testInstance1);
-    ServiceDescription serviceDescription2 = ServiceDescription(testService2, testEvent2, testInstance2);
-=======
-    IdString_t testEvent2 = "4";
-    ServiceDescription serviceDescription1 = ServiceDescription(testService1, testEvent1, testInstance1);
-    ServiceDescription serviceDescription2 = ServiceDescription(testService1, testEvent2, testInstance1);
->>>>>>> ca26229f
-
-    EXPECT_FALSE(serviceDescription1 == serviceDescription2);
-}
-
-<<<<<<< HEAD
-TEST_F(ServiceDescription_test, TwoServiceDescriptionsWithSameStringsComparedWithInequalityOperatorReturnsFalse)
-{
-=======
 TEST_F(ServiceDescription_test, TwoServiceDescriptionsWithDifferentButValidInstancesAreNotEqual)
 {
     IdString_t testService1 = "1";
@@ -389,7 +317,6 @@
 
 TEST_F(ServiceDescription_test, TwoServiceDescriptionsWithSameStringsComparedWithInequalityOperatorReturnsFalse)
 {
->>>>>>> ca26229f
     IdString_t testService = "1";
     IdString_t testEvent = "2";
     IdString_t testInstance = "3";
@@ -402,15 +329,8 @@
 TEST_F(ServiceDescription_test, ServiceMatchMethodReturnsTrueIfTheServiceStringIsSame)
 {
     IdString_t sameService = "1";
-<<<<<<< HEAD
     ServiceDescription description1 = ServiceDescription(sameService, iox::roudi::Wildcard, iox::roudi::Wildcard);
     ServiceDescription description2 = ServiceDescription(sameService, iox::roudi::Wildcard, iox::roudi::Wildcard);
-=======
-    ServiceDescription description1 =
-        ServiceDescription(sameService, iox::capro::AnyEventString, iox::capro::AnyInstanceString);
-    ServiceDescription description2 =
-        ServiceDescription(sameService, iox::capro::AnyEventString, iox::capro::AnyInstanceString);
->>>>>>> ca26229f
 
     EXPECT_TRUE(iox::capro::serviceMatch(description1, description2));
 }
@@ -419,15 +339,8 @@
 {
     IdString_t serviceID1 = "1";
     IdString_t serviceID2 = "2";
-<<<<<<< HEAD
     ServiceDescription description1 = ServiceDescription(serviceID1, iox::roudi::Wildcard, iox::roudi::Wildcard);
     ServiceDescription description2 = ServiceDescription(serviceID2, iox::roudi::Wildcard, iox::roudi::Wildcard);
-=======
-    ServiceDescription description1 =
-        ServiceDescription(serviceID1, iox::capro::AnyEventString, iox::capro::AnyInstanceString);
-    ServiceDescription description2 =
-        ServiceDescription(serviceID2, iox::capro::AnyEventString, iox::capro::AnyInstanceString);
->>>>>>> ca26229f
 
     EXPECT_FALSE(iox::capro::serviceMatch(description1, description2));
 }
@@ -456,15 +369,9 @@
     EXPECT_EQ(serviceDescription1.getScope(), Scope::INTERNAL);
 }
 
-<<<<<<< HEAD
-TEST_F(ServiceDescription_test, ServiceDescriptionIsInvalidWhen_m_hasServiceOnlyDescriptionIsFalseAndServiceIDIsInvalid)
+TEST_F(ServiceDescription_test, ServiceDescriptionIsInvalidWhenServiceIDIsInvalid)
 {
     IdString_t testServiceID = InvalidString;
-=======
-TEST_F(ServiceDescription_test, ServiceDescriptionIsInvalidWhenServiceIDIsInvalid)
-{
-    IdString_t testServiceID = "INVALID";
->>>>>>> ca26229f
     IdString_t testEventID = "1";
     IdString_t testInstanceID = "1";
     ServiceDescription serviceDescription1 = ServiceDescription(testServiceID, testEventID, testInstanceID);
@@ -472,38 +379,11 @@
     EXPECT_FALSE(serviceDescription1.isValid());
 }
 
-<<<<<<< HEAD
-=======
-TEST_F(ServiceDescription_test, ServiceDescriptionIsInvalidWhenServiceIDIsAnyService)
-{
-    IdString_t testServiceID = iox::capro::AnyServiceString;
-    IdString_t testEventID = "1";
-    IdString_t testInstanceID = "1";
-    ServiceDescription serviceDescription1 = ServiceDescription(testServiceID, testEventID, testInstanceID);
-
-    EXPECT_FALSE(serviceDescription1.isValid());
-}
->>>>>>> ca26229f
-
 TEST_F(ServiceDescription_test, ServiceDescriptionIsInvalidWhenInstanceIDIsInvalid)
 {
     IdString_t testServiceID = "1";
     IdString_t testEventID = "1";
-<<<<<<< HEAD
     IdString_t testInstanceID = InvalidString;
-=======
-    IdString_t testInstanceID = "INVALID";
-    ServiceDescription serviceDescription1 = ServiceDescription(testServiceID, testEventID, testInstanceID);
-
-    EXPECT_FALSE(serviceDescription1.isValid());
-}
-
-TEST_F(ServiceDescription_test, ServiceDescriptionIsInvalidWhenInstanceIDIsAnyInstance)
-{
-    IdString_t testServiceID = "1";
-    IdString_t testEventID = "1";
-    IdString_t testInstanceID = iox::capro::AnyInstanceString;
->>>>>>> ca26229f
     ServiceDescription serviceDescription1 = ServiceDescription(testServiceID, testEventID, testInstanceID);
 
     EXPECT_FALSE(serviceDescription1.isValid());
@@ -514,19 +394,6 @@
     IdString_t testServiceID = "1";
     IdString_t testEventID = InvalidString;
     IdString_t testInstanceID = "1";
-<<<<<<< HEAD
-=======
-    ServiceDescription serviceDescription1 = ServiceDescription(testServiceID, testEventID, testInstanceID);
-
-    EXPECT_FALSE(serviceDescription1.isValid());
-}
-
-TEST_F(ServiceDescription_test, ServiceDescriptionIsInvalidWhenEventIDIsAnyEvent)
-{
-    IdString_t testServiceID = "1";
-    IdString_t testEventID = iox::capro::AnyEventString;
-    IdString_t testInstanceID = "1";
->>>>>>> ca26229f
     ServiceDescription serviceDescription1 = ServiceDescription(testServiceID, testEventID, testInstanceID);
 
     EXPECT_FALSE(serviceDescription1.isValid());
