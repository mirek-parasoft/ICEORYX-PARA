// Copyright (c) 2019, 2021 by Robert Bosch GmbH. All rights reserved.
// Copyright (c) 2021 by Apex.AI Inc. All rights reserved.
//
// Licensed under the Apache License, Version 2.0 (the "License");
// you may not use this file except in compliance with the License.
// You may obtain a copy of the License at
//
//     http://www.apache.org/licenses/LICENSE-2.0
//
// Unless required by applicable law or agreed to in writing, software
// distributed under the License is distributed on an "AS IS" BASIS,
// WITHOUT WARRANTIES OR CONDITIONS OF ANY KIND, either express or implied.
// See the License for the specific language governing permissions and
// limitations under the License.
//
// SPDX-License-Identifier: Apache-2.0

#include "test.hpp"

#include "iceoryx_posh/internal/capro/capro_message.hpp"
#include "iceoryx_posh/internal/popo/ports/publisher_port_user.hpp"

#include "iceoryx_posh/iceoryx_posh_types.hpp"
#include "iceoryx_posh/internal/popo/ports/publisher_port_user.hpp"
#include "iceoryx_posh/internal/roudi/port_manager.hpp"
#include "iceoryx_posh/roudi/memory/iceoryx_roudi_memory_manager.hpp"
#include "iceoryx_utils/cxx/generic_raii.hpp"
#include "iceoryx_utils/internal/relocatable_pointer/relative_ptr.hpp"
#include "iceoryx_utils/posix_wrapper/posix_access_rights.hpp"

#include <cstdint>
#include <limits> // std::numeric_limits

using namespace ::testing;
using ::testing::Return;

using iox::popo::PublisherOptions;
using iox::popo::PublisherPortUser;
using iox::popo::SubscriberOptions;
using iox::popo::SubscriberPortUser;
using iox::roudi::IceOryxRouDiMemoryManager;
using iox::roudi::PortManager;
using iox::roudi::PortPoolError;
using iox::runtime::PortConfigInfo;

class PortManagerTester : public PortManager
{
  public:
    PortManagerTester(IceOryxRouDiMemoryManager* roudiMemoryManager)
        : PortManager(roudiMemoryManager)
    {
    }

  private:
    FRIEND_TEST(PortManager_test, CheckDeleteOfPortsFromProcess1);
    FRIEND_TEST(PortManager_test, CheckDeleteOfPortsFromProcess2);
};

class PortManager_test : public Test
{
  public:
    iox::mepoo::MemoryManager* m_payloadMemoryManager{nullptr};
    IceOryxRouDiMemoryManager* m_roudiMemoryManager{nullptr};
    PortManagerTester* m_portManager{nullptr};

    uint16_t m_instIdCounter, m_eventIdCounter, m_sIdCounter;

    iox::ProcessName_t m_ProcessName{"TestProcess"};

    void SetUp() override
    {
        testing::internal::CaptureStderr();
        m_instIdCounter = m_sIdCounter = 1;
        m_eventIdCounter = 0;
        // starting at {1,1,1}

        auto config = iox::RouDiConfig_t().setDefaults();
        m_roudiMemoryManager = new IceOryxRouDiMemoryManager(config);
        m_roudiMemoryManager->createAndAnnounceMemory();
        m_portManager = new PortManagerTester(m_roudiMemoryManager);

        auto user = iox::posix::PosixUser::getUserOfCurrentProcess().getName();
        m_payloadMemoryManager =
            m_roudiMemoryManager->segmentManager().value()->getSegmentInformationForUser(user).m_memoryManager;

        // clearing the introspection, is not in d'tor -> SEGFAULT in delete sporadically
        m_portManager->stopPortIntrospection();
        m_portManager->deletePortsOfProcess(iox::roudi::IPC_CHANNEL_ROUDI_NAME);
    }

    void TearDown() override
    {
        delete m_portManager;
        delete m_roudiMemoryManager;
        iox::RelativePointer::unregisterAll();

        if (Test::HasFailure())
        {
            std::cout << testing::internal::GetCapturedStderr() << std::endl;
        }
        else
        {
            (void)testing::internal::GetCapturedStderr();
        }
    }
    iox::capro::ServiceDescription getUniqueSD()
    {
        m_eventIdCounter++;
        if (m_eventIdCounter == std::numeric_limits<uint16_t>::max())
        {
            m_eventIdCounter = 1;
            m_instIdCounter++; // not using max (wildcard)
            if (m_instIdCounter == std::numeric_limits<uint16_t>::max())
            {
                m_instIdCounter = 1;
                m_sIdCounter++;
                if (m_sIdCounter == std::numeric_limits<uint16_t>::max())
                {
                    // ASSERT_TRUE(false); // limits of test reached no more unique ids possible
                }
            }
        }
        return {m_sIdCounter, m_eventIdCounter, m_instIdCounter};
    }

    iox::cxx::GenericRAII m_uniqueRouDiId{[] { iox::popo::internal::setUniqueRouDiId(0); },
                                          [] { iox::popo::internal::unsetUniqueRouDiId(); }};

<<<<<<< HEAD
    void acquireMaxNumberOfEventVariables(
        const std::string& process,
        std::function<void(iox::popo::EventVariableData*)> f = std::function<void(iox::popo::EventVariableData*)>())
    {
        for (unsigned int i = 0U; i < iox::MAX_NUMBER_OF_EVENT_VARIABLES; i++)
        {
            iox::ProcessName_t newProcessName(iox::cxx::TruncateToCapacity, process + std::to_string(i));
            auto eventVariableDataResult = m_portManager->acquireEventVariableData(newProcessName);
            ASSERT_THAT(eventVariableDataResult.has_error(), Eq(false));
            if (f)
            {
                f(eventVariableDataResult.value());
=======
    void acquireMaxNumberOfInterfaces(
        std::string processName,
        std::function<void(iox::popo::InterfacePortData*)> f = std::function<void(iox::popo::InterfacePortData*)>())
    {
        for (unsigned int i = 0; i < iox::MAX_INTERFACE_NUMBER; i++)
        {
            auto newProcessName = processName + std::to_string(i);
            auto interfacePort = m_portManager->acquireInterfacePortData(
                iox::capro::Interfaces::INTERNAL, iox::ProcessName_t(iox::cxx::TruncateToCapacity, newProcessName));
            ASSERT_NE(interfacePort, nullptr);
            if (f)
            {
                f(interfacePort);
            }
        }
    }

    void acquireMaxNumberOfApplications(
        std::string processName,
        std::function<void(iox::popo::ApplicationPortData*)> f = std::function<void(iox::popo::ApplicationPortData*)>())
    {
        for (unsigned int i = 0; i < iox::MAX_PROCESS_NUMBER; i++)
        {
            auto newProcessName = processName + std::to_string(i);
            auto applicationPort = m_portManager->acquireApplicationPortData(
                iox::ProcessName_t(iox::cxx::TruncateToCapacity, newProcessName));
            ASSERT_NE(applicationPort, nullptr);
            if (f)
            {
                f(applicationPort);
            }
        }
    }

    void acquireMaxNumberOfConditionVariables(std::string processName,
                                              std::function<void(iox::popo::ConditionVariableData*)> f =
                                                  std::function<void(iox::popo::ConditionVariableData*)>())
    {
        for (unsigned int i = 0; i < iox::MAX_NUMBER_OF_CONDITION_VARIABLES; i++)
        {
            auto newProcessName = processName + std::to_string(i);
            auto condVar = m_portManager->acquireConditionVariableData(
                iox::ProcessName_t(iox::cxx::TruncateToCapacity, newProcessName));
            ASSERT_FALSE(condVar.has_error());
            if (f)
            {
                f(condVar.value());
            }
        }
    }

    void
    acquireMaxNumberOfNodes(std::string nodeName,
                            std::string processName,
                            std::function<void(iox::runtime::NodeData*, iox::NodeName_t, iox::ProcessName_t)> f =
                                std::function<void(iox::runtime::NodeData*, iox::NodeName_t, iox::ProcessName_t)>())
    {
        for (unsigned int i = 0U; i < iox::MAX_NODE_NUMBER; i++)
        {
            iox::ProcessName_t newProcessName(iox::cxx::TruncateToCapacity, processName + std::to_string(i));
            iox::NodeName_t newNodeName(iox::cxx::TruncateToCapacity, nodeName + std::to_string(i));
            auto node = m_portManager->acquireNodeData(newProcessName, newNodeName);
            ASSERT_FALSE(node.has_error());
            if (f)
            {
                f(node.value(), newNodeName, newProcessName);
>>>>>>> 05ca9131
            }
        }
    }
};

template <typename vector>
void setDestroyFlagAndClearContainer(vector& container)
{
    for (auto& item : container)
    {
        item->m_toBeDestroyed.store(true, std::memory_order_relaxed);
    }
    container.clear();
}

TEST_F(PortManager_test, doDiscovery_singleShotPublisherFirst)
{
    PublisherOptions publisherOptions{1, "node"};
    SubscriberOptions subscriberOptions{1, 1, "node"};

    PublisherPortUser publisher(
        m_portManager
            ->acquirePublisherPortData(
                {1, 1, 1}, publisherOptions, "guiseppe", m_payloadMemoryManager, PortConfigInfo())
            .value());
    ASSERT_TRUE(publisher);
    publisher.offer();
    // no doDiscovery() at this position is intentional

    SubscriberPortUser subscriber(
        m_portManager->acquireSubscriberPortData({1, 1, 1}, subscriberOptions, "schlomo", PortConfigInfo()).value());
    ASSERT_TRUE(subscriber);
    subscriber.subscribe();

    m_portManager->doDiscovery();

    ASSERT_TRUE(publisher.hasSubscribers());
    EXPECT_THAT(subscriber.getSubscriptionState(), Eq(iox::SubscribeState::SUBSCRIBED));
}

TEST_F(PortManager_test, doDiscovery_singleShotSubscriberFirst)
{
    PublisherOptions publisherOptions{1, "node"};
    SubscriberOptions subscriberOptions{1, 1, "node"};

    SubscriberPortUser subscriber(
        m_portManager->acquireSubscriberPortData({1, 1, 1}, subscriberOptions, "schlomo", PortConfigInfo()).value());
    ASSERT_TRUE(subscriber);
    subscriber.subscribe();
    // no doDiscovery() at this position is intentional

    PublisherPortUser publisher(
        m_portManager
            ->acquirePublisherPortData(
                {1, 1, 1}, publisherOptions, "guiseppe", m_payloadMemoryManager, PortConfigInfo())
            .value());
    ASSERT_TRUE(publisher);
    publisher.offer();

    m_portManager->doDiscovery();

    ASSERT_TRUE(publisher.hasSubscribers());
    EXPECT_THAT(subscriber.getSubscriptionState(), Eq(iox::SubscribeState::SUBSCRIBED));
}

TEST_F(PortManager_test, doDiscovery_singleShotSubscriberFirstWithDiscovery)
{
    PublisherOptions publisherOptions{1, "node"};
    SubscriberOptions subscriberOptions{1, 1, "node"};

    SubscriberPortUser subscriber(
        m_portManager->acquireSubscriberPortData({1, 1, 1}, subscriberOptions, "schlomo", PortConfigInfo()).value());
    ASSERT_TRUE(subscriber);
    subscriber.subscribe();
    m_portManager->doDiscovery();

    PublisherPortUser publisher(
        m_portManager
            ->acquirePublisherPortData(
                {1, 1, 1}, publisherOptions, "guiseppe", m_payloadMemoryManager, PortConfigInfo())
            .value());
    ASSERT_TRUE(publisher);
    publisher.offer();

    m_portManager->doDiscovery();

    ASSERT_TRUE(publisher.hasSubscribers());
    EXPECT_THAT(subscriber.getSubscriptionState(), Eq(iox::SubscribeState::SUBSCRIBED));
}

TEST_F(PortManager_test, doDiscovery_rightOrdering)
{
    PublisherOptions publisherOptions{1, "node"};
    SubscriberOptions subscriberOptions{1, 1, "node"};

    SubscriberPortUser subscriber1(
        m_portManager->acquireSubscriberPortData({1, 1, 1}, subscriberOptions, "schlomo", PortConfigInfo()).value());
    ASSERT_TRUE(subscriber1);
    subscriber1.subscribe();

    m_portManager->doDiscovery();

    PublisherPortUser publisher(
        m_portManager
            ->acquirePublisherPortData(
                {1, 1, 1}, publisherOptions, "guiseppe", m_payloadMemoryManager, PortConfigInfo())
            .value());
    ASSERT_TRUE(publisher);
    publisher.offer();

    SubscriberPortUser subscriber2(
        m_portManager->acquireSubscriberPortData({1, 1, 1}, subscriberOptions, "ingnatz", PortConfigInfo()).value());
    ASSERT_TRUE(subscriber2);
    subscriber2.subscribe();

    m_portManager->doDiscovery();

    ASSERT_TRUE(publisher.hasSubscribers());
    EXPECT_THAT(subscriber1.getSubscriptionState(), Eq(iox::SubscribeState::SUBSCRIBED));
    EXPECT_THAT(subscriber2.getSubscriptionState(), Eq(iox::SubscribeState::SUBSCRIBED));
}

TEST_F(PortManager_test, AcquiringOneMoreThanMaximumNumberOfPublishersFails)
{
    iox::ProcessName_t processName = "test1";
    PublisherOptions publisherOptions{1, "run1"};

    for (unsigned int i = 0; i < iox::MAX_PUBLISHERS; i++)
    {
        auto publisherPortDataResult = m_portManager->acquirePublisherPortData(
            getUniqueSD(), publisherOptions, processName, m_payloadMemoryManager, PortConfigInfo());

        ASSERT_FALSE(publisherPortDataResult.has_error());
    }

    { // test if overflow errors get hit

        bool errorHandlerCalled = false;
        auto errorHandlerGuard = iox::ErrorHandler::SetTemporaryErrorHandler(
            [&errorHandlerCalled](const iox::Error error [[gnu::unused]],
                                  const std::function<void()>,
                                  const iox::ErrorLevel) { errorHandlerCalled = true; });

        auto publisherPortDataResult = m_portManager->acquirePublisherPortData(
            getUniqueSD(), publisherOptions, processName, m_payloadMemoryManager, PortConfigInfo());
        EXPECT_TRUE(errorHandlerCalled);
        ASSERT_TRUE(publisherPortDataResult.has_error());
        EXPECT_THAT(publisherPortDataResult.get_error(), Eq(PortPoolError::PUBLISHER_PORT_LIST_FULL));
    }
}

TEST_F(PortManager_test, AcquiringOneMoreThanMaximumNumberOfSubscribersFails)
{
    iox::ProcessName_t processName1 = "test1";
    SubscriberOptions subscriberOptions{1, 1, "run1"};

    for (unsigned int i = 0; i < iox::MAX_SUBSCRIBERS; i++)
    {
        auto subscriberPortDataResult =
            m_portManager->acquireSubscriberPortData(getUniqueSD(), subscriberOptions, processName1, PortConfigInfo());
        ASSERT_FALSE(subscriberPortDataResult.has_error());
    }

    { // test if overflow errors get hit

        bool errorHandlerCalled = false;
        auto errorHandlerGuard = iox::ErrorHandler::SetTemporaryErrorHandler(
            [&errorHandlerCalled](const iox::Error error [[gnu::unused]],
                                  const std::function<void()>,
                                  const iox::ErrorLevel) { errorHandlerCalled = true; });
        auto subscriberPortDataResult =
            m_portManager->acquireSubscriberPortData(getUniqueSD(), subscriberOptions, processName1, PortConfigInfo());
        EXPECT_TRUE(errorHandlerCalled);
        EXPECT_THAT(subscriberPortDataResult.get_error(), Eq(PortPoolError::SUBSCRIBER_PORT_LIST_FULL));
    }
}

TEST_F(PortManager_test, AcquiringOneMoreThanMaximumNumberOfInterfacesFails)
{
    std::string processName = "itf";

    // first aquire all possible Interfaces
    acquireMaxNumberOfInterfaces(processName);

    // test if overflow errors get hit
    {
        auto errorHandlerCalled{false};
        auto errorHandlerGuard = iox::ErrorHandler::SetTemporaryErrorHandler(
            [&errorHandlerCalled](const iox::Error, const std::function<void()>, const iox::ErrorLevel) {
                errorHandlerCalled = true;
            });

        auto interfacePort = m_portManager->acquireInterfacePortData(iox::capro::Interfaces::INTERNAL, "itfPenguin");
        EXPECT_EQ(interfacePort, nullptr);
        EXPECT_TRUE(errorHandlerCalled);
    }
}

TEST_F(PortManager_test, DeleteInterfacePortfromMaximumNumberAndAddOneIsSuccessful)
{
    std::string processName = "itf";

    // first aquire all possible Interfaces
    acquireMaxNumberOfInterfaces(processName);

    // delete one and add one should be possible now
    {
        unsigned int testi = 0;
        auto newProcessName = processName + std::to_string(testi);
        // this is done because there is no removeInterfaceData method in the PortManager class
        m_portManager->deletePortsOfProcess(iox::ProcessName_t(iox::cxx::TruncateToCapacity, newProcessName));

        auto interfacePort = m_portManager->acquireInterfacePortData(
            iox::capro::Interfaces::INTERNAL, iox::ProcessName_t(iox::cxx::TruncateToCapacity, newProcessName));
        EXPECT_NE(interfacePort, nullptr);
    }
}

TEST_F(PortManager_test, AcquireInterfacePortDataAfterDestroyingPreviouslyAcquiredOnesIsSuccessful)
{
    std::vector<iox::popo::InterfacePortData*> interfaceContainer;
    std::string processName = "itf";

    // first aquire all possible interfaces
    acquireMaxNumberOfInterfaces(processName, [&](auto interafcePort) { interfaceContainer.push_back(interafcePort); });

    // set the destroy flag and let the discovery loop take care
    setDestroyFlagAndClearContainer(interfaceContainer);
    m_portManager->doDiscovery();

    // so we should able to get some more now
    acquireMaxNumberOfInterfaces(processName);
}

TEST_F(PortManager_test, AcquiringOneMoreThanMaximumNumberOfApplicationsFails)
{
    std::string processName = "app";

    // first aquire all possible applications
    acquireMaxNumberOfApplications(processName);

    // test if overflow errors get hit
    {
        auto errorHandlerCalled{false};
        auto errorHandlerGuard = iox::ErrorHandler::SetTemporaryErrorHandler(
            [&errorHandlerCalled](const iox::Error, const std::function<void()>, const iox::ErrorLevel) {
                errorHandlerCalled = true;
            });

        auto appPort = m_portManager->acquireApplicationPortData("appPenguin");
        EXPECT_EQ(appPort, nullptr);
        EXPECT_TRUE(errorHandlerCalled);
    }
}

TEST_F(PortManager_test, DeleteApplicationPortfromMaximumNumberAndAddOneIsSuccessful)
{
    std::string processName = "app";

    // first aquire all possible applications
    acquireMaxNumberOfApplications(processName);

    // delete one and add one should be possible now
    {
        unsigned int testi = 0;
        auto newprocessName = processName + std::to_string(testi);
        // this is done because there is no removeApplicationData method in the PortManager class
        m_portManager->deletePortsOfProcess(iox::ProcessName_t(iox::cxx::TruncateToCapacity, newprocessName));

        auto appPort =
            m_portManager->acquireApplicationPortData(iox::ProcessName_t(iox::cxx::TruncateToCapacity, newprocessName));
        EXPECT_NE(appPort, nullptr);
    }
}

TEST_F(PortManager_test, AcquireApplicationPortAfterDestroyingPreviouslyAcquiredOnesIsSuccessful)
{
    std::vector<iox::popo::ApplicationPortData*> appContainer;

    std::string processName = "app";

    // first aquire all possible applications
    acquireMaxNumberOfApplications(processName, [&](auto appPort) { appContainer.push_back(appPort); });

    // set the destroy flag and let the discovery loop take care
    setDestroyFlagAndClearContainer(appContainer);
    m_portManager->doDiscovery();

    // so we should able to get some more now
    acquireMaxNumberOfApplications(processName);
}

TEST_F(PortManager_test, AcquiringOneMoreThanMaximumNumberOfConditionVariablesFails)
{
    std::string processName = "HypnoToadForEver";

    // first aquire all possible condition variables
    acquireMaxNumberOfConditionVariables(processName);

    // test if overflow errors get hit
    {
        auto errorHandlerCalled{false};
        auto errorHandlerGuard = iox::ErrorHandler::SetTemporaryErrorHandler(
            [&errorHandlerCalled](const iox::Error, const std::function<void()>, const iox::ErrorLevel) {
                errorHandlerCalled = true;
            });

        auto conditionVariableResult = m_portManager->acquireConditionVariableData("AnotherToad");
        EXPECT_TRUE(conditionVariableResult.has_error());
        EXPECT_TRUE(errorHandlerCalled);
        EXPECT_THAT(conditionVariableResult.get_error(), Eq(PortPoolError::CONDITION_VARIABLE_LIST_FULL));
    }
}

TEST_F(PortManager_test, DeleteConditionVariablePortfromMaximumNumberAndAddOneIsSuccessful)
{
    std::string processName = "HypnoToadForEver";

    // first aquire all possible condition variables
    acquireMaxNumberOfConditionVariables(processName);

    // delete one and add one should be possible now
    {
        unsigned int testi = 0;
        auto newProcessName = processName + std::to_string(testi);
        // this is done because there is no removeConditionVariableData method in the PortManager class
        m_portManager->deletePortsOfProcess(iox::ProcessName_t(iox::cxx::TruncateToCapacity, newProcessName));

        auto conditionVariableResult = m_portManager->acquireConditionVariableData(
            iox::ProcessName_t(iox::cxx::TruncateToCapacity, newProcessName));
        EXPECT_FALSE(conditionVariableResult.has_error());
    }
}

TEST_F(PortManager_test, AcquireConditionVariablesDataAfterDestroyingPreviouslyAcquiredOnesIsSuccessful)
{
    std::vector<iox::popo::ConditionVariableData*> condVarContainer;

    std::string processName = "HypnoToadForEver";

    // first aquire all possible condition variables
    acquireMaxNumberOfConditionVariables(processName, [&](auto condVar) { condVarContainer.push_back(condVar); });

    // set the destroy flag and let the discovery loop take care
    setDestroyFlagAndClearContainer(condVarContainer);
    m_portManager->doDiscovery();

    // so we should able to get some more now
    acquireMaxNumberOfConditionVariables(processName);
}

<<<<<<< HEAD
TEST_F(PortManager_test, AcquiringMaximumNumberOfEventVariablesWorks)
{
    std::string process = "BuddyHolly";

    acquireMaxNumberOfEventVariables(process);
}

TEST_F(PortManager_test, AcquiringOneMoreThanMaximumNumberOfEventVariableFails)
{
    std::string process = "BuddyHollysBrille";

    // first acquire all possible event variables
    acquireMaxNumberOfEventVariables(process);

    // test if overflow errors get hit
    auto errorHandlerCalled{false};
    auto errorHandlerGuard = iox::ErrorHandler::SetTemporaryErrorHandler(
        [&errorHandlerCalled](const iox::Error, const std::function<void()>, const iox::ErrorLevel) {
            errorHandlerCalled = true;
        });

    auto eventVariableDataResult = m_portManager->acquireEventVariableData("AnotherBrille");
    EXPECT_THAT(eventVariableDataResult.has_error(), Eq(true));
    EXPECT_THAT(errorHandlerCalled, Eq(true));
    EXPECT_THAT(eventVariableDataResult.get_error(), Eq(PortPoolError::EVENT_VARIABLE_LIST_FULL));
}

TEST_F(PortManager_test, DeletingEventVariableWorks)
{
    std::string process = "BudSpencer";

    // first acquire all possible event variables
    acquireMaxNumberOfEventVariables(process);

    // delete one and add one eventVariableDataResult should be possible now
    unsigned int i = 0U;
    iox::ProcessName_t newProcessName(iox::cxx::TruncateToCapacity, process + std::to_string(i));
    m_portManager->deletePortsOfProcess(newProcessName);

    auto eventVariableDataResult = m_portManager->acquireEventVariableData(newProcessName);
    EXPECT_THAT(eventVariableDataResult.has_error(), Eq(false));
}

TEST_F(PortManager_test, DestroyEventVariableAndAddNewOneSucceeds)
{
    iox::ProcessName_t process = "Terence Hill";
    std::vector<iox::popo::EventVariableData*> eventVariableContainer;

    // first acquire all possible event variables
    acquireMaxNumberOfEventVariables(
        process, [&](auto eventVariableData) { eventVariableContainer.push_back(eventVariableData); });

    // set the destroy flag and let the discovery loop take care
    for (const auto& eventVariable : eventVariableContainer)
    {
        eventVariable->m_toBeDestroyed.store(true, std::memory_order_relaxed);
    }
    m_portManager->doDiscovery();
    eventVariableContainer.clear();

    // we should be able to get some more now
    acquireMaxNumberOfEventVariables(process);
}

TEST_F(PortManager_test, AcquiringMaximumNumberOfNodesWorks)
=======
TEST_F(PortManager_test, AcquireMaxNumberOfNodePorts)
>>>>>>> 05ca9131
{
    std::string processName = "Process";
    std::string nodeName = "Node";

    acquireMaxNumberOfNodes(nodeName, processName, [&](auto node, auto newNodeName, auto newProcessName) {
        EXPECT_THAT(node->m_node, StrEq(newNodeName));
        EXPECT_THAT(node->m_process, StrEq(newProcessName));
    });
}

TEST_F(PortManager_test, AcquiringOneMoreThanMaximumNumberOfNodesFails)
{
    std::string processName = "Process";
    std::string nodeName = "Node";

    // first acquire all possible NodeData
    acquireMaxNumberOfNodes(nodeName, processName);

    // test if overflow errors get hit
    auto errorHandlerCalled{false};
    auto errorHandlerGuard = iox::ErrorHandler::SetTemporaryErrorHandler(
        [&errorHandlerCalled](const iox::Error, const std::function<void()>, const iox::ErrorLevel) {
            errorHandlerCalled = true;
        });

    auto nodeResult = m_portManager->acquireNodeData("AnotherProcess", "AnotherNode");
    EXPECT_THAT(nodeResult.has_error(), Eq(true));
    EXPECT_THAT(errorHandlerCalled, Eq(true));
    EXPECT_THAT(nodeResult.get_error(), Eq(PortPoolError::NODE_DATA_LIST_FULL));
}

TEST_F(PortManager_test, DeleteNodePortfromMaximumNumberandAddOneIsSuccessful)
{
    std::string processName = "Process";
    std::string nodeName = "Node";

    // first acquire all possible NodeData
    acquireMaxNumberOfNodes(nodeName, processName);

    // delete one and add one NodeData should be possible now
    unsigned int i = 0U;
    iox::ProcessName_t newProcessName(iox::cxx::TruncateToCapacity, processName + std::to_string(i));
    iox::NodeName_t newNodeName(iox::cxx::TruncateToCapacity, nodeName + std::to_string(i));
    // this is done because there is no removeNodeData method in the PortManager class
    m_portManager->deletePortsOfProcess(newProcessName);

    auto nodeResult = m_portManager->acquireNodeData(newProcessName, newNodeName);
    ASSERT_THAT(nodeResult.has_error(), Eq(false));
    EXPECT_THAT(nodeResult.value()->m_node, StrEq(newNodeName));
    EXPECT_THAT(nodeResult.value()->m_process, StrEq(newProcessName));
}

<<<<<<< HEAD
TEST_F(PortManager_test, DestroyNodeDataAndAddNewNodeDataSucceeds)
=======

TEST_F(PortManager_test, AcquireNodeDataAfterDestroyingPreviouslyAcquiredOnesIsSuccessful)
>>>>>>> 05ca9131
{
    iox::ProcessName_t processName = "Humuhumunukunukuapua'a";
    iox::NodeName_t nodeName = "Taumatawhakatangihangakoauauotamateaturipukakapikimaungahoronukupokaiwhenuakitanatahu";
    std::vector<iox::runtime::NodeData*> nodeContainer;

    // first acquire all possible NodeData
    acquireMaxNumberOfNodes(
        nodeName, processName, [&](auto node, auto newNodeName [[gnu::unused]], auto newProcessName [[gnu::unused]]) {
            nodeContainer.push_back(node);
        });

    // set the destroy flag and let the discovery loop take care
    setDestroyFlagAndClearContainer(nodeContainer);
    m_portManager->doDiscovery();

    // so we should be able to get some more now
    acquireMaxNumberOfNodes(nodeName, processName);
}

<<<<<<< HEAD
TEST_F(PortManager_test, PortDestroy)
=======
TEST_F(PortManager_test, PortsDestroyInProcess2ChangeStatesOfPortsInProcess1)
>>>>>>> 05ca9131
{
    iox::ProcessName_t processName1 = "myProcess1";
    iox::ProcessName_t processName2 = "myProcess2";
    iox::capro::ServiceDescription cap1(1, 1, 1);
    iox::capro::ServiceDescription cap2(2, 2, 2);
    PublisherOptions publisherOptions{1, "node"};
    SubscriberOptions subscriberOptions{1, 1, "node"};

    // two processes process1 and process2 each with a publisher and subscriber that match to the other process
    auto publisherData1 =
        m_portManager
            ->acquirePublisherPortData(cap1, publisherOptions, processName1, m_payloadMemoryManager, PortConfigInfo())
            .value();
    auto subscriberData1 =
        m_portManager->acquireSubscriberPortData(cap2, subscriberOptions, processName1, PortConfigInfo()).value();

    auto publisherData2 =
        m_portManager
            ->acquirePublisherPortData(cap2, publisherOptions, processName2, m_payloadMemoryManager, PortConfigInfo())
            .value();
    auto subscriberData2 =
        m_portManager->acquireSubscriberPortData(cap1, subscriberOptions, processName2, PortConfigInfo()).value();

    // let them connect
    {
        PublisherPortUser publisher1(publisherData1);
        ASSERT_TRUE(publisher1);
        publisher1.offer();
        SubscriberPortUser subscriber1(subscriberData1);
        ASSERT_TRUE(subscriber1);
        subscriber1.subscribe();

        PublisherPortUser publisher2(publisherData2);
        ASSERT_TRUE(publisher2);
        publisher2.offer();
        SubscriberPortUser subscriber2(subscriberData2);
        ASSERT_TRUE(subscriber2);
        subscriber2.subscribe();

        m_portManager->doDiscovery();

        ASSERT_TRUE(publisher1.hasSubscribers());
        ASSERT_TRUE(publisher2.hasSubscribers());
        EXPECT_THAT(subscriber1.getSubscriptionState(), Eq(iox::SubscribeState::SUBSCRIBED));
        EXPECT_THAT(subscriber2.getSubscriptionState(), Eq(iox::SubscribeState::SUBSCRIBED));
    }

    // destroy the ports of process2 and check if states of ports in process1 changed as expected
    {
        PublisherPortUser publisher1(publisherData1);
        ASSERT_TRUE(publisher1);
        SubscriberPortUser subscriber1(subscriberData1);
        ASSERT_TRUE(subscriber1);

        PublisherPortUser publisher2(publisherData2);
        ASSERT_TRUE(publisher2);
        publisher2.destroy();
        SubscriberPortUser subscriber2(subscriberData2);
        ASSERT_TRUE(subscriber2);
        subscriber2.destroy();

        m_portManager->doDiscovery();

        ASSERT_FALSE(publisher1.hasSubscribers());
        if (std::is_same<iox::build::CommunicationPolicy, iox::build::OneToManyPolicy>::value)
        {
            EXPECT_THAT(subscriber1.getSubscriptionState(), Eq(iox::SubscribeState::WAIT_FOR_OFFER));
        }
    }

    // re-create the ports of process processName2
    publisherData2 =
        m_portManager
            ->acquirePublisherPortData(cap2, publisherOptions, processName2, m_payloadMemoryManager, PortConfigInfo())
            .value();
    subscriberData2 =
        m_portManager->acquireSubscriberPortData(cap1, subscriberOptions, processName2, PortConfigInfo()).value();

    // let them connect
    {
        PublisherPortUser publisher1(publisherData1);
        ASSERT_TRUE(publisher1);
        SubscriberPortUser subscriber1(subscriberData1);
        ASSERT_TRUE(subscriber1);

        PublisherPortUser publisher2(publisherData2);
        ASSERT_TRUE(publisher2);
        publisher2.offer();
        SubscriberPortUser subscriber2(subscriberData2);
        ASSERT_TRUE(subscriber2);
        subscriber2.subscribe();

        m_portManager->doDiscovery();

        ASSERT_TRUE(publisher1.hasSubscribers());
        ASSERT_TRUE(publisher2.hasSubscribers());
        EXPECT_THAT(subscriber1.getSubscriptionState(), Eq(iox::SubscribeState::SUBSCRIBED));
        EXPECT_THAT(subscriber2.getSubscriptionState(), Eq(iox::SubscribeState::SUBSCRIBED));
    }

    // cleanup process process2 and check if states of ports in process1 changed  as expected
    {
        m_portManager->deletePortsOfProcess(processName2);
        PublisherPortUser publisher1(publisherData1);
        ASSERT_TRUE(publisher1);
        SubscriberPortUser subscriber1(subscriberData1);
        ASSERT_TRUE(subscriber1);

        ASSERT_FALSE(publisher1.hasSubscribers());
        if (std::is_same<iox::build::CommunicationPolicy, iox::build::OneToManyPolicy>::value)
        {
            EXPECT_THAT(subscriber1.getSubscriptionState(), Eq(iox::SubscribeState::WAIT_FOR_OFFER));
        }
    }
}

TEST_F(PortManager_test, OfferPublisherServiceUpdatesServiceRegistryChangeCounter)
{
    auto serviceCounter = m_portManager->serviceRegistryChangeCounter();
    ASSERT_NE(serviceCounter, nullptr);

    auto initialCount = serviceCounter->load();
    PublisherOptions publisherOptions{1};

    auto publisherPortData = m_portManager->acquirePublisherPortData(
        {1, 1, 1}, publisherOptions, m_ProcessName, m_payloadMemoryManager, PortConfigInfo());
    ASSERT_FALSE(publisherPortData.has_error());

    PublisherPortUser publisher(publisherPortData.value());

    publisher.offer();
    m_portManager->doDiscovery();

    EXPECT_EQ(serviceCounter->load(), initialCount + 1);
}<|MERGE_RESOLUTION|>--- conflicted
+++ resolved
@@ -126,7 +126,6 @@
     iox::cxx::GenericRAII m_uniqueRouDiId{[] { iox::popo::internal::setUniqueRouDiId(0); },
                                           [] { iox::popo::internal::unsetUniqueRouDiId(); }};
 
-<<<<<<< HEAD
     void acquireMaxNumberOfEventVariables(
         const std::string& process,
         std::function<void(iox::popo::EventVariableData*)> f = std::function<void(iox::popo::EventVariableData*)>())
@@ -139,7 +138,10 @@
             if (f)
             {
                 f(eventVariableDataResult.value());
-=======
+            }
+        }
+    }
+
     void acquireMaxNumberOfInterfaces(
         std::string processName,
         std::function<void(iox::popo::InterfacePortData*)> f = std::function<void(iox::popo::InterfacePortData*)>())
@@ -206,7 +208,6 @@
             if (f)
             {
                 f(node.value(), newNodeName, newProcessName);
->>>>>>> 05ca9131
             }
         }
     }
@@ -558,7 +559,6 @@
     acquireMaxNumberOfConditionVariables(processName);
 }
 
-<<<<<<< HEAD
 TEST_F(PortManager_test, AcquiringMaximumNumberOfEventVariablesWorks)
 {
     std::string process = "BuddyHolly";
@@ -624,9 +624,6 @@
 }
 
 TEST_F(PortManager_test, AcquiringMaximumNumberOfNodesWorks)
-=======
-TEST_F(PortManager_test, AcquireMaxNumberOfNodePorts)
->>>>>>> 05ca9131
 {
     std::string processName = "Process";
     std::string nodeName = "Node";
@@ -679,12 +676,8 @@
     EXPECT_THAT(nodeResult.value()->m_process, StrEq(newProcessName));
 }
 
-<<<<<<< HEAD
-TEST_F(PortManager_test, DestroyNodeDataAndAddNewNodeDataSucceeds)
-=======
 
 TEST_F(PortManager_test, AcquireNodeDataAfterDestroyingPreviouslyAcquiredOnesIsSuccessful)
->>>>>>> 05ca9131
 {
     iox::ProcessName_t processName = "Humuhumunukunukuapua'a";
     iox::NodeName_t nodeName = "Taumatawhakatangihangakoauauotamateaturipukakapikimaungahoronukupokaiwhenuakitanatahu";
@@ -704,11 +697,7 @@
     acquireMaxNumberOfNodes(nodeName, processName);
 }
 
-<<<<<<< HEAD
-TEST_F(PortManager_test, PortDestroy)
-=======
 TEST_F(PortManager_test, PortsDestroyInProcess2ChangeStatesOfPortsInProcess1)
->>>>>>> 05ca9131
 {
     iox::ProcessName_t processName1 = "myProcess1";
     iox::ProcessName_t processName2 = "myProcess2";
