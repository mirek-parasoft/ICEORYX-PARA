// Copyright (c) 2021 by Robert Bosch GmbH. All rights reserved.
// Copyright (c) 2021 by Apex.AI Inc. All rights reserved.
//
// Licensed under the Apache License, Version 2.0 (the "License");
// you may not use this file except in compliance with the License.
// You may obtain a copy of the License at
//
//     http://www.apache.org/licenses/LICENSE-2.0
//
// Unless required by applicable law or agreed to in writing, software
// distributed under the License is distributed on an "AS IS" BASIS,
// WITHOUT WARRANTIES OR CONDITIONS OF ANY KIND, either express or implied.
// See the License for the specific language governing permissions and
// limitations under the License.
//
// SPDX-License-Identifier: Apache-2.0

#include "iceoryx_posh/iceoryx_posh_types.hpp"
#include "iceoryx_posh/internal/roudi/process.hpp"
#include "iceoryx_posh/mepoo/mepoo_config.hpp"
#include "iceoryx_posh/roudi/memory/roudi_memory_interface.hpp"
#include "iceoryx_posh/version/compatibility_check_level.hpp"
#include "iceoryx_utils/cxx/string.hpp"
#include "iceoryx_utils/platform/types.hpp"
#include "test.hpp"

using namespace ::testing;
using namespace iox::roudi;
using namespace iox::popo;
using namespace iox::runtime;
using ::testing::Return;

class IpcInterfaceUser_Mock : public iox::roudi::Process
{
  public:
    IpcInterfaceUser_Mock()
        : iox::roudi::Process("TestProcess", 200, m_payloadMemoryManager, true, 0x654321, 255)
    {
    }
    MOCK_METHOD1(sendViaIpcChannel, void(IpcMessage));
    iox::mepoo::MemoryManager m_payloadMemoryManager;
};

class Process_test : public Test
{
  public:
<<<<<<< HEAD
    const iox::ProcessName_t processname = {"TestProcess"};
=======
    const iox::RuntimeName_t processname = {"TestProcess"};
>>>>>>> cc897792
    pid_t pid{200U};
    iox::mepoo::MemoryManager payloadMemoryManager;
    bool isMonitored = true;
    const uint64_t payloadSegmentId{0x654321U};
    const uint64_t sessionId{255U};
    IpcInterfaceUser_Mock ipcInterfaceUserMock;
};

TEST_F(Process_test, getPid)
{
    Process roudiproc(processname, pid, payloadMemoryManager, isMonitored, payloadSegmentId, sessionId);
    EXPECT_THAT(roudiproc.getPid(), Eq(pid));
}

TEST_F(Process_test, getName)
{
    Process roudiproc(processname, pid, payloadMemoryManager, isMonitored, payloadSegmentId, sessionId);
    EXPECT_THAT(roudiproc.getName(), Eq(std::string(processname)));
}

TEST_F(Process_test, isMonitored)
{
    Process roudiproc(processname, pid, payloadMemoryManager, isMonitored, payloadSegmentId, sessionId);
    EXPECT_THAT(roudiproc.isMonitored(), Eq(isMonitored));
}

TEST_F(Process_test, getPayloadSegId)
{
    Process roudiproc(processname, pid, payloadMemoryManager, isMonitored, payloadSegmentId, sessionId);
    EXPECT_THAT(roudiproc.getPayloadSegmentId(), Eq(payloadSegmentId));
}

TEST_F(Process_test, getSessionId)
{
    Process roudiproc(processname, pid, payloadMemoryManager, isMonitored, payloadSegmentId, sessionId);
    EXPECT_THAT(roudiproc.getSessionId(), Eq(sessionId));
}

TEST_F(Process_test, getPayloadMemoryManager)
{
    Process roudiproc(processname, pid, payloadMemoryManager, isMonitored, payloadSegmentId, sessionId);
    EXPECT_THAT(&roudiproc.getPayloadMemoryManager(), Eq(&payloadMemoryManager));
}

TEST_F(Process_test, sendViaIpcChannelPass)
{
    iox::runtime::IpcMessage data{"MESSAGE_NOT_SUPPORTED"};
    EXPECT_CALL(ipcInterfaceUserMock, sendViaIpcChannel(_)).Times(1);
    ipcInterfaceUserMock.sendViaIpcChannel(data);
}
TEST_F(Process_test, sendViaIpcChannelFail)
{
    iox::runtime::IpcMessage data{""};
    iox::cxx::optional<iox::Error> sendViaIpcChannelStatusFail;

    auto errorHandlerGuard = iox::ErrorHandler::SetTemporaryErrorHandler(
        [&sendViaIpcChannelStatusFail](
            const iox::Error error, const std::function<void()>, const iox::ErrorLevel errorLevel) {
            sendViaIpcChannelStatusFail.emplace(error);
            EXPECT_THAT(errorLevel, Eq(iox::ErrorLevel::SEVERE));
        });

    Process roudiproc(processname, pid, payloadMemoryManager, isMonitored, payloadSegmentId, sessionId);
    roudiproc.sendViaIpcChannel(data);

    ASSERT_THAT(sendViaIpcChannelStatusFail.has_value(), Eq(true));
    EXPECT_THAT(sendViaIpcChannelStatusFail.value(), Eq(iox::Error::kPOSH__ROUDI_PROCESS_SEND_VIA_IPC_CHANNEL_FAILED));
}

TEST_F(Process_test, TimeStamp)
{
    auto timestmp = iox::mepoo::BaseClock_t::now();
    Process roudiproc(processname, pid, payloadMemoryManager, isMonitored, payloadSegmentId, sessionId);
    roudiproc.setTimestamp(timestmp);
    EXPECT_THAT(roudiproc.getTimestamp(), Eq(timestmp));
}<|MERGE_RESOLUTION|>--- conflicted
+++ resolved
@@ -44,11 +44,7 @@
 class Process_test : public Test
 {
   public:
-<<<<<<< HEAD
-    const iox::ProcessName_t processname = {"TestProcess"};
-=======
     const iox::RuntimeName_t processname = {"TestProcess"};
->>>>>>> cc897792
     pid_t pid{200U};
     iox::mepoo::MemoryManager payloadMemoryManager;
     bool isMonitored = true;
