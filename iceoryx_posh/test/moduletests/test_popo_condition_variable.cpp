// Copyright (c) 2020 by Robert Bosch GmbH. All rights reserved.
//
// Licensed under the Apache License, Version 2.0 (the "License");
// you may not use this file except in compliance with the License.
// You may obtain a copy of the License at
//
//     http://www.apache.org/licenses/LICENSE-2.0
//
// Unless required by applicable law or agreed to in writing, software
// distributed under the License is distributed on an "AS IS" BASIS,
// WITHOUT WARRANTIES OR CONDITIONS OF ANY KIND, either express or implied.
// See the License for the specific language governing permissions and
// limitations under the License.

#include "iceoryx_posh/internal/popo/building_blocks/condition_variable_data.hpp"
#include "iceoryx_posh/internal/popo/building_blocks/condition_variable_signaler.hpp"
#include "iceoryx_posh/internal/popo/building_blocks/condition_variable_waiter.hpp"

#include "test.hpp"
#include <memory>
#include <thread>
#include <atomic>

using namespace ::testing;
using ::testing::Return;
using namespace iox::popo;
using namespace iox::cxx;
using namespace iox::units::duration_literals;

class ConditionVariable_test : public Test
{
  public:
    ConditionVariableData m_condVarData;
    ConditionVariableWaiter m_waiter{&m_condVarData};
    ConditionVariableSignaler m_signaler{&m_condVarData};

    iox::posix::Semaphore m_syncSemaphore = iox::posix::Semaphore::create(0u).get_value();

    void SetUp(){};
    void TearDown()
    {
        // Reset condition variable
        m_waiter.reset();
    };
};

TEST_F(ConditionVariable_test, TimedWaitWithInvalidTimeResultsInFailure)
{
    EXPECT_FALSE(m_waiter.timedWait(0_ms));
}

TEST_F(ConditionVariable_test, NoNotifyResultsInTimeoutSingleThreaded)
{
    EXPECT_FALSE(m_waiter.timedWait(10_ms));
}

TEST_F(ConditionVariable_test, NotifyOnceResultsInNoTimeoutSingleThreaded)
{
    m_signaler.notifyOne();
    EXPECT_TRUE(m_waiter.timedWait(10_ms));
}

TEST_F(ConditionVariable_test, NotifyOnceResultsInNoWaitSingleThreaded)
{
    m_signaler.notifyOne();
    m_waiter.wait();
    // We expect that the next line is reached
    EXPECT_TRUE(true);
}

TEST_F(ConditionVariable_test, NotifyTwiceResultsInNoWaitSingleThreaded)
{
    m_signaler.notifyOne();
    m_signaler.notifyOne();
    m_waiter.wait();
    m_waiter.wait();
    // We expect that the next line is reached
    EXPECT_TRUE(true);
}

TEST_F(ConditionVariable_test, WaitAndNotifyResultsInImmediateTriggerMultiThreaded)
{
    std::atomic<int> counter{0};
    std::thread waiter([&] {
        EXPECT_THAT(counter, Eq(0));
        m_syncSemaphore.post();
        m_waiter.wait();
        EXPECT_THAT(counter, Eq(1));
    });
    m_syncSemaphore.wait();
    counter++;
    m_signaler.notifyOne();
    waiter.join();
}

TEST_F(ConditionVariable_test, ResetResultsInBlockingWaitMultiThreaded)
{
    std::atomic<int> counter{0};
    m_signaler.notifyOne();
    m_waiter.reset();
    std::thread waiter([&] {
        EXPECT_THAT(counter, Eq(0));
        m_syncSemaphore.post();
        m_waiter.wait();
        EXPECT_THAT(counter, Eq(1));
    });
    m_syncSemaphore.wait();
    counter++;
    m_signaler.notifyOne();
    waiter.join();
}

TEST_F(ConditionVariable_test, ResetWithoutNotifiyResultsInBlockingWaitMultiThreaded)
{
    std::atomic<int> counter{0};
    m_waiter.reset();
    std::thread waiter([&] {
        EXPECT_THAT(counter, Eq(0));
        m_syncSemaphore.post();
        m_waiter.wait();
        EXPECT_THAT(counter, Eq(1));
    });
    m_syncSemaphore.wait();
    counter++;
    m_signaler.notifyOne();
    waiter.join();
}

TEST_F(ConditionVariable_test, NotifyWhileWaitingResultsNoTimeoutMultiThreaded)
{
    std::atomic<int> counter{0};
    std::thread waiter([&] {
        EXPECT_THAT(counter, Eq(0));
        m_syncSemaphore.post();
        EXPECT_TRUE(m_waiter.timedWait(10_ms));
        EXPECT_THAT(counter, Eq(1));
    });
    m_syncSemaphore.wait();
    counter++;
    m_signaler.notifyOne();
    waiter.join();
}

<<<<<<< HEAD
TEST_F(ConditionVariable_test, MoveConditionVariableSignalerIsSuccessful)
{
    /// @todo
}

TEST_F(ConditionVariable_test, MoveConditionVariableWaiterIsSuccessful)
{
    /// @todo
}

TEST_F(ConditionVariable_test, MoveAssignConditionVariableSignalerIsSuccessful)
{
    /// @todo
}

TEST_F(ConditionVariable_test, MoveAssignConditionVariableWaiterIsSuccessful)
{
    /// @todo
=======
TEST_F(ConditionVariable_test, DISABLED_MoveConditionVariableSignalerIsSuccessful)
{
    /// @todo move c'tor currently deleted
}

TEST_F(ConditionVariable_test, DISABLED_MoveConditionVariableWaiterIsSuccessful)
{
    /// @todo move c'tor currently deleted
}

TEST_F(ConditionVariable_test, DISABLED_MoveAssignConditionVariableSignalerIsSuccessful)
{
    /// @todo move assign currently deleted
}

TEST_F(ConditionVariable_test, DISABLED_MoveAssignConditionVariableWaiterIsSuccessful)
{
    /// @todo move assign currently deleted
>>>>>>> 9acb39fa
}<|MERGE_RESOLUTION|>--- conflicted
+++ resolved
@@ -141,26 +141,6 @@
     waiter.join();
 }
 
-<<<<<<< HEAD
-TEST_F(ConditionVariable_test, MoveConditionVariableSignalerIsSuccessful)
-{
-    /// @todo
-}
-
-TEST_F(ConditionVariable_test, MoveConditionVariableWaiterIsSuccessful)
-{
-    /// @todo
-}
-
-TEST_F(ConditionVariable_test, MoveAssignConditionVariableSignalerIsSuccessful)
-{
-    /// @todo
-}
-
-TEST_F(ConditionVariable_test, MoveAssignConditionVariableWaiterIsSuccessful)
-{
-    /// @todo
-=======
 TEST_F(ConditionVariable_test, DISABLED_MoveConditionVariableSignalerIsSuccessful)
 {
     /// @todo move c'tor currently deleted
@@ -179,5 +159,4 @@
 TEST_F(ConditionVariable_test, DISABLED_MoveAssignConditionVariableWaiterIsSuccessful)
 {
     /// @todo move assign currently deleted
->>>>>>> 9acb39fa
 }