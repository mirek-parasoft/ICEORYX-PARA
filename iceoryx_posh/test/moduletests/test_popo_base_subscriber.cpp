--- conflicted
+++ resolved
@@ -1,9 +1,5 @@
-<<<<<<< HEAD
 // Copyright (c) 2020 by Robert Bosch GmbH. All rights reserved.
 // Copyright (c) 2020 - 2021 by Apex.AI Inc. All rights reserved.
-=======
-// Copyright (c) 2020, 2021 by Robert Bosch GmbH, Apex.AI Inc. All rights reserved.
->>>>>>> 87a5c835
 //
 // Licensed under the Apache License, Version 2.0 (the "License");
 // you may not use this file except in compliance with the License.
@@ -45,28 +41,10 @@
     using SubscriberParent = iox::popo::BaseSubscriber<port_t>;
 
     using SubscriberParent::disableEvent;
-<<<<<<< HEAD
-    using SubscriberParent::enableEventInternal;
-    using SubscriberParent::invalidateTrigger;
+    using SubscriberParent::enableEvent;
     using SubscriberParent::takeChunk;
 
     using SubscriberParent::port;
-=======
-    using SubscriberParent::enableEvent;
-    using SubscriberParent::getServiceDescription;
-    using SubscriberParent::getSubscriptionState;
-    using SubscriberParent::getUid;
-    using SubscriberParent::hasMissedSamples;
-    using SubscriberParent::hasSamples;
-    using SubscriberParent::releaseQueuedSamples;
-    using SubscriberParent::subscribe;
-    using SubscriberParent::take;
-    using SubscriberParent::unsubscribe;
-    port_t& getMockedPort()
-    {
-        return SubscriberParent::m_port;
-    }
->>>>>>> 87a5c835
 };
 
 using TestBaseSubscriber = StubbedBaseSubscriber<MockSubscriberPortUser>;
@@ -189,15 +167,10 @@
 {
     iox::popo::ConditionVariableData condVar("Horscht");
     WaitSetMock waitSet(&condVar);
-    const iox::popo::EventInfo::Callback<TestBaseSubscriber> callback = nullptr;
-    // ===== Setup ===== //
-    EXPECT_CALL(sut.port(), setConditionVariable(&condVar)).Times(1);
-    // ===== Test ===== //
-<<<<<<< HEAD
-    sut.enableEventInternal(waitSet, iox::popo::SubscriberEvent::HAS_DATA, iox::popo::EventInfo::INVALID_ID, callback);
-=======
-    waitSet.attachEvent(sut, iox::popo::SubscriberEvent::HAS_SAMPLES);
->>>>>>> 87a5c835
+    // ===== Setup ===== //
+    EXPECT_CALL(sut.port(), setConditionVariable(&condVar)).Times(1);
+    // ===== Test ===== //
+    waitSet.attachEvent(sut, iox::popo::SubscriberEvent::HAS_DATA);
     // ===== Verify ===== //
     // ===== Cleanup ===== //
 }
@@ -207,14 +180,8 @@
     // ===== Setup ===== //
     iox::popo::ConditionVariableData condVar("Horscht");
     std::unique_ptr<WaitSetMock> waitSet{new WaitSetMock(&condVar)};
-<<<<<<< HEAD
-    const iox::popo::EventInfo::Callback<TestBaseSubscriber> callback = nullptr;
-    EXPECT_CALL(sut.port(), setConditionVariable(&condVar)).Times(1);
-    sut.enableEventInternal(*waitSet, iox::popo::SubscriberEvent::HAS_DATA, iox::popo::EventInfo::INVALID_ID, callback);
-=======
-    EXPECT_CALL(sut.getMockedPort(), setConditionVariable(&condVar)).Times(1);
-    waitSet->attachEvent(sut, iox::popo::SubscriberEvent::HAS_SAMPLES);
->>>>>>> 87a5c835
+    EXPECT_CALL(sut.port(), setConditionVariable(&condVar)).Times(1);
+    waitSet->attachEvent(sut, iox::popo::SubscriberEvent::HAS_DATA);
     // ===== Test ===== //
     EXPECT_CALL(sut.port(), unsetConditionVariable).Times(1);
     // ===== Verify ===== //
@@ -227,21 +194,11 @@
     iox::popo::ConditionVariableData condVar("Horscht");
     std::unique_ptr<WaitSetMock> waitSet{new WaitSetMock(&condVar)};
     std::unique_ptr<WaitSetMock> waitSet2{new WaitSetMock(&condVar)};
-<<<<<<< HEAD
-    const iox::popo::EventInfo::Callback<TestBaseSubscriber> callback = nullptr;
-    EXPECT_CALL(sut.port(), setConditionVariable(&condVar)).Times(1);
-    sut.enableEventInternal(*waitSet, iox::popo::SubscriberEvent::HAS_DATA, iox::popo::EventInfo::INVALID_ID, callback);
-    // ===== Test ===== //
-    EXPECT_CALL(sut.port(), setConditionVariable(&condVar)).Times(1);
-    sut.enableEventInternal(
-        *waitSet2, iox::popo::SubscriberEvent::HAS_DATA, iox::popo::EventInfo::INVALID_ID, callback);
-=======
-    EXPECT_CALL(sut.getMockedPort(), setConditionVariable(&condVar)).Times(1);
-    waitSet->attachEvent(sut, iox::popo::SubscriberEvent::HAS_SAMPLES);
-    // ===== Test ===== //
-    EXPECT_CALL(sut.getMockedPort(), setConditionVariable(&condVar)).Times(1);
-    waitSet2->attachEvent(sut, iox::popo::SubscriberEvent::HAS_SAMPLES);
->>>>>>> 87a5c835
+    EXPECT_CALL(sut.port(), setConditionVariable(&condVar)).Times(1);
+    waitSet->attachEvent(sut, iox::popo::SubscriberEvent::HAS_DATA);
+    // ===== Test ===== //
+    EXPECT_CALL(sut.port(), setConditionVariable(&condVar)).Times(1);
+    waitSet2->attachEvent(sut, iox::popo::SubscriberEvent::HAS_DATA);
     // ===== Verify ===== //
     EXPECT_EQ(waitSet->size(), 0U);
     EXPECT_EQ(waitSet2->size(), 1U);
@@ -253,14 +210,8 @@
     // ===== Setup ===== //
     iox::popo::ConditionVariableData condVar("Horscht");
     std::unique_ptr<WaitSetMock> waitSet{new WaitSetMock(&condVar)};
-<<<<<<< HEAD
-    const iox::popo::EventInfo::Callback<TestBaseSubscriber> callback = nullptr;
-    EXPECT_CALL(sut.port(), setConditionVariable(&condVar)).Times(1);
-    sut.enableEventInternal(*waitSet, iox::popo::SubscriberEvent::HAS_DATA, iox::popo::EventInfo::INVALID_ID, callback);
-=======
-    EXPECT_CALL(sut.getMockedPort(), setConditionVariable(&condVar)).Times(1);
-    waitSet->attachEvent(sut, iox::popo::SubscriberEvent::HAS_SAMPLES);
->>>>>>> 87a5c835
+    EXPECT_CALL(sut.port(), setConditionVariable(&condVar)).Times(1);
+    waitSet->attachEvent(sut, iox::popo::SubscriberEvent::HAS_DATA);
     // ===== Test ===== //
     EXPECT_CALL(sut.port(), unsetConditionVariable).Times(1);
     sut.disableEvent(iox::popo::SubscriberEvent::HAS_DATA);
