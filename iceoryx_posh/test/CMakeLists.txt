--- conflicted
+++ resolved
@@ -29,11 +29,7 @@
 # Set path for input files in test
 SET(POSH_TEST_INPUT_FILES_PATH ${CMAKE_CURRENT_SOURCE_DIR}/input/)
 configure_file(${CMAKE_CURRENT_SOURCE_DIR}/moduletests/test_input_path.hpp.in
-<<<<<<< HEAD
-               ${CMAKE_CURRENT_SOURCE_DIR}/moduletests/test_input_path.hpp)
-=======
                ${CMAKE_BINARY_DIR}/generated/iceoryx/tests/posh/moduletests/test_input_path.hpp)
->>>>>>> cc897792
 
 
 file(GLOB_RECURSE MODULETESTS_SRC "${CMAKE_CURRENT_SOURCE_DIR}/moduletests/*.cpp")
