// Copyright (c) 2020 by Robert Bosch GmbH. All rights reserved.
//
// Licensed under the Apache License, Version 2.0 (the "License");
// you may not use this file except in compliance with the License.
// You may obtain a copy of the License at
//
//     http://www.apache.org/licenses/LICENSE-2.0
//
// Unless required by applicable law or agreed to in writing, software
// distributed under the License is distributed on an "AS IS" BASIS,
// WITHOUT WARRANTIES OR CONDITIONS OF ANY KIND, either express or implied.
// See the License for the specific language governing permissions and
// limitations under the License.

#include "iceoryx_posh/popo/modern_api/base_publisher.hpp"
#include "iceoryx_posh/popo/modern_api/sample.hpp"
#include "iceoryx_utils/cxx/expected.hpp"

#include "test.hpp"

using namespace ::testing;
using ::testing::_;

class MockPublisherPortUser
{
  public:
    using MemberType_t = iox::popo::PublisherPortData;
    MockPublisherPortUser() = default;
    MockPublisherPortUser(std::nullptr_t)
    {
    }
    MockPublisherPortUser(iox::popo::PublisherPortData*){};

    MockPublisherPortUser(const MockPublisherPortUser& rhs [[gnu::unused]]){};
    MockPublisherPortUser(MockPublisherPortUser&& rhs [[gnu::unused]]){};
    MockPublisherPortUser& operator=(const MockPublisherPortUser& rhs [[gnu::unused]])
    {
        return *this;
    };
    MockPublisherPortUser& operator=(MockPublisherPortUser&& rhs [[gnu::unused]])
    {
        return *this;
    };
    iox::capro::ServiceDescription getCaProServiceDescription() const noexcept
    {
        return getServiceDescription();
    }
    MOCK_CONST_METHOD0(getServiceDescription, iox::capro::ServiceDescription());
    MOCK_METHOD1(tryAllocateChunk,
                 iox::cxx::expected<iox::mepoo::ChunkHeader*, iox::popo::AllocationError>(const uint32_t));
    MOCK_METHOD1(freeChunk, void(iox::mepoo::ChunkHeader* const));
    MOCK_METHOD1(sendChunk, void(iox::mepoo::ChunkHeader* const));
    MOCK_METHOD0(tryGetPreviousChunk, iox::cxx::optional<iox::mepoo::ChunkHeader*>());
    MOCK_METHOD0(offer, void());
    MOCK_METHOD0(stopOffer, void());
    MOCK_CONST_METHOD0(isOffered, bool());
    MOCK_CONST_METHOD0(hasSubscribers, bool());
<<<<<<< HEAD

    operator bool() const
    {
        return true;
    }

    iox::UniquePortId getUniqueID()
    {
        return iox::UniquePortId();
    };
=======
    MOCK_METHOD0(destroy, void());
>>>>>>> a20694a2
};

template <typename T>
class MockBasePublisher : public iox::popo::PublisherInterface<T>
{
  public:
    MockBasePublisher(const iox::capro::ServiceDescription&){};
    MOCK_CONST_METHOD0(getUid, iox::popo::uid_t());
    MOCK_METHOD1_T(loan, iox::cxx::expected<iox::popo::Sample<T>, iox::popo::AllocationError>(uint32_t));
    MOCK_METHOD1_T(publishMocked, void(iox::popo::Sample<T>&&));
    MOCK_METHOD0_T(loanPreviousSample, iox::cxx::optional<iox::popo::Sample<T>>());
    MOCK_METHOD0(offer, void(void));
    MOCK_METHOD0(stopOffer, void(void));
    MOCK_CONST_METHOD0(isOffered, bool(void));
    MOCK_CONST_METHOD0(hasSubscribers, bool(void));
    void publish(iox::popo::Sample<T>&& sample) noexcept
    {
        return publishMocked(std::move(sample));
    };
    MockPublisherPortUser m_port;
};<|MERGE_RESOLUTION|>--- conflicted
+++ resolved
@@ -55,7 +55,6 @@
     MOCK_METHOD0(stopOffer, void());
     MOCK_CONST_METHOD0(isOffered, bool());
     MOCK_CONST_METHOD0(hasSubscribers, bool());
-<<<<<<< HEAD
 
     operator bool() const
     {
@@ -66,9 +65,7 @@
     {
         return iox::UniquePortId();
     };
-=======
     MOCK_METHOD0(destroy, void());
->>>>>>> a20694a2
 };
 
 template <typename T>
