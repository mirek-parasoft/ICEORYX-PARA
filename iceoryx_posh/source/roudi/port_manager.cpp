// Copyright (c) 2019, 2021 by Robert Bosch GmbH, Apex.AI Inc. All rights reserved.
//
// Licensed under the Apache License, Version 2.0 (the "License");
// you may not use this file except in compliance with the License.
// You may obtain a copy of the License at
//
//     http://www.apache.org/licenses/LICENSE-2.0
//
// Unless required by applicable law or agreed to in writing, software
// distributed under the License is distributed on an "AS IS" BASIS,
// WITHOUT WARRANTIES OR CONDITIONS OF ANY KIND, either express or implied.
// See the License for the specific language governing permissions and
// limitations under the License.

#include "iceoryx_posh/internal/roudi/port_manager.hpp"
#include "iceoryx_posh/iceoryx_posh_types.hpp"
#include "iceoryx_posh/internal/log/posh_logging.hpp"
#include "iceoryx_posh/popo/publisher_options.hpp"
#include "iceoryx_posh/roudi/introspection_types.hpp"
#include "iceoryx_posh/runtime/node.hpp"
#include "iceoryx_utils/cxx/vector.hpp"
#include "iceoryx_utils/error_handling/error_handling.hpp"

#include <cstdint>

namespace iox
{
namespace roudi
{
capro::Interfaces StringToCaProInterface(const capro::IdString_t& str) noexcept
{
    int32_t i{0};
    cxx::convert::fromString(str.c_str(), i);
    if (i >= static_cast<int32_t>(capro::Interfaces::INTERFACE_END))
    {
        LogWarn() << "invalid enum (out of range: " << i << ")";
        return capro::Interfaces::INTERNAL;
    }
    return static_cast<capro::Interfaces>(i);
}

PortManager::PortManager(RouDiMemoryInterface* roudiMemoryInterface) noexcept
{
    m_roudiMemoryInterface = roudiMemoryInterface;

    auto maybePortPool = m_roudiMemoryInterface->portPool();
    if (!maybePortPool.has_value())
    {
        LogFatal() << "Could not get PortPool!";
        errorHandler(Error::kPORT_MANAGER__PORT_POOL_UNAVAILABLE, nullptr, iox::ErrorLevel::FATAL);
    }
    m_portPool = maybePortPool.value();

    auto maybeIntrospectionMemoryManager = m_roudiMemoryInterface->introspectionMemoryManager();
    if (!maybeIntrospectionMemoryManager.has_value())
    {
        LogFatal() << "Could not get MemoryManager for introspection!";
        errorHandler(Error::kPORT_MANAGER__INTROSPECTION_MEMORY_MANAGER_UNAVAILABLE, nullptr, iox::ErrorLevel::FATAL);
    }
    auto introspectionMemoryManager = maybeIntrospectionMemoryManager.value();

    popo::PublisherOptions options;
    options.historyCapacity = 1;
    options.nodeName = INTROSPECTION_SERVICE_ID;
    // Remark: m_portIntrospection is not fully functional in base class RouDiBase (has no active publisher port)
    // are there used instances of RouDiBase?
    auto maybePublisher = acquirePublisherPortData(
        IntrospectionPortService, options, MQ_ROUDI_NAME, introspectionMemoryManager, PortConfigInfo());
    if (maybePublisher.has_error())
    {
        LogError() << "Could not create PublisherPort for IntrospectionPortService";
        errorHandler(
            Error::kPORT_MANAGER__NO_PUBLISHER_PORT_FOR_INTROSPECTIONPORTSERVICE, nullptr, iox::ErrorLevel::SEVERE);
    }
    auto portGeneric = maybePublisher.value();

    maybePublisher = acquirePublisherPortData(
        IntrospectionPortThroughputService, options, MQ_ROUDI_NAME, introspectionMemoryManager, PortConfigInfo());
    if (maybePublisher.has_error())
    {
        LogError() << "Could not create PublisherPort for IntrospectionPortThroughputService";
        errorHandler(Error::kPORT_MANAGER__NO_PUBLISHER_PORT_FOR_INTROSPECTIONPORTTHROUGHPUTSERVICE,
                     nullptr,
                     iox::ErrorLevel::SEVERE);
    }
    auto portThroughput = maybePublisher.value();

    maybePublisher = acquirePublisherPortData(IntrospectionSubscriberPortChangingDataService,
                                              options,
                                              MQ_ROUDI_NAME,
                                              introspectionMemoryManager,
                                              PortConfigInfo());
    if (maybePublisher.has_error())
    {
        LogError() << "Could not create PublisherPort for IntrospectionSubscriberPortChangingDataService";
        errorHandler(Error::kPORT_MANAGER__NO_PUBLISHER_PORT_FOR_INTROSPECTIONCHANGINGDATASERVICE,
                     nullptr,
                     iox::ErrorLevel::SEVERE);
    }
    auto subscriberPortsData = maybePublisher.value();

    m_portIntrospection.registerPublisherPort(PublisherPortUserType(std::move(portGeneric)),
                                              PublisherPortUserType(std::move(portThroughput)),
                                              PublisherPortUserType(std::move(subscriberPortsData)));
    m_portIntrospection.run();
}

void PortManager::stopPortIntrospection() noexcept
{
    m_portIntrospection.stop();
}

void PortManager::doDiscovery() noexcept
{
    handlePublisherPorts();

    handleSubscriberPorts();

    handleApplications();

    handleInterfaces();

    handleNodes();

    handleConditionVariables();
}

void PortManager::handlePublisherPorts() noexcept
{
    // get the changes of publisher port offer state
    for (auto publisherPortData : m_portPool->getPublisherPortDataList())
    {
        PublisherPortRouDiType publisherPort(publisherPortData);

<<<<<<< HEAD
        publisherPort.tryGetCaProMessage().and_then([&](auto caproMessage) {
            m_portIntrospection.reportMessage(caproMessage);
=======
        publisherPort.tryGetCaProMessage().and_then([this, &publisherPort](auto caproMessage) {
>>>>>>> fe2a65f8
            if (capro::CaproMessageType::OFFER == caproMessage.m_type)
            {
                this->addEntryToServiceRegistry(caproMessage.m_serviceDescription.getServiceIDString(),
                                                caproMessage.m_serviceDescription.getInstanceIDString());
            }
            else if (capro::CaproMessageType::STOP_OFFER == caproMessage.m_type)
            {
                this->removeEntryFromServiceRegistry(caproMessage.m_serviceDescription.getServiceIDString(),
                                                     caproMessage.m_serviceDescription.getInstanceIDString());
            }
            else
            {
                // protocol error
                errorHandler(Error::kPORT_MANAGER__HANDLE_PUBLISHER_PORTS_INVALID_CAPRO_MESSAGE,
                             nullptr,
                             iox::ErrorLevel::MODERATE);
            }

<<<<<<< HEAD
            sendToAllMatchingSubscriberPorts(caproMessage, publisherPort);
=======
            m_portIntrospection.reportMessage(caproMessage);
            this->sendToAllMatchingSubscriberPorts(caproMessage, publisherPort);
>>>>>>> fe2a65f8
            // forward to interfaces
            this->sendToAllMatchingInterfacePorts(caproMessage);
        });

        // check if we have to destroy this publisher port
        if (publisherPort.toBeDestroyed())
        {
            destroyPublisherPort(publisherPortData);
        }
    }
}

void PortManager::handleSubscriberPorts() noexcept
{
    // get requests for change of subscription state of subscribers
    for (auto subscriberPortData : m_portPool->getSubscriberPortDataList())
    {
        SubscriberPortType subscriberPort(subscriberPortData);

        subscriberPort.tryGetCaProMessage().and_then([this, &subscriberPort](auto caproMessage) {
            if ((capro::CaproMessageType::SUB == caproMessage.m_type)
                || (capro::CaproMessageType::UNSUB == caproMessage.m_type))
            {
<<<<<<< HEAD
                m_portIntrospection.reportMessage(caproMessage, subscriberPort.getUniqueID());
                if (!sendToAllMatchingPublisherPorts(caproMessage, subscriberPort))
=======
                if (!this->sendToAllMatchingPublisherPorts(caproMessage, subscriberPort))
>>>>>>> fe2a65f8
                {
                    LogDebug() << "capro::SUB/UNSUB, no matching publisher!!";
                    capro::CaproMessage nackMessage(capro::CaproMessageType::NACK,
                                                    subscriberPort.getCaProServiceDescription());
                    auto returnMessage = subscriberPort.dispatchCaProMessageAndGetPossibleResponse(nackMessage);
                    // No response on NACK messages
                    cxx::Ensures(!returnMessage.has_value());
                }
            }
            else
            {
                // protocol error
                errorHandler(Error::kPORT_MANAGER__HANDLE_SUBSCRIBER_PORTS_INVALID_CAPRO_MESSAGE,
                             nullptr,
                             iox::ErrorLevel::MODERATE);
            }
        });

        // check if we have to destroy this subscriber port
        if (subscriberPort.toBeDestroyed())
        {
            destroySubscriberPort(subscriberPortData);
        }
    }
}

void PortManager::handleInterfaces() noexcept
{
    // check if there are new interfaces that must get an initial offer information
    cxx::vector<popo::InterfacePortData*, MAX_INTERFACE_NUMBER> interfacePortsForInitialForwarding;


    for (auto interfacePortData : m_portPool->getInterfacePortDataList())
    {
        if (interfacePortData->m_doInitialOfferForward)
        {
            interfacePortsForInitialForwarding.push_back(interfacePortData);
            interfacePortData->m_doInitialOfferForward = false;
        }

        // check if we have to destroy this interface port
        if (interfacePortData->m_toBeDestroyed.load(std::memory_order_relaxed))
        {
            m_portPool->removeInterfacePort(interfacePortData);
            LogDebug() << "Destroyed InterfacePortData";
        }
    }

    if (interfacePortsForInitialForwarding.size() > 0)
    {
        // provide offer information from all active publisher ports to all new interfaces
        capro::CaproMessage caproMessage;
        caproMessage.m_type = capro::CaproMessageType::OFFER;
        for (auto publisherPortData : m_portPool->getPublisherPortDataList())
        {
            PublisherPortUserType publisherPort(publisherPortData);
            if (publisherPort.isOffered())
            {
                caproMessage.m_serviceDescription = publisherPort.getCaProServiceDescription();
                for (auto& interfacePortData : interfacePortsForInitialForwarding)
                {
                    auto interfacePort = popo::InterfacePort(interfacePortData);
                    // do not offer on same interface
                    if (publisherPort.getCaProServiceDescription().getSourceInterface()
                        != interfacePort.getCaProServiceDescription().getSourceInterface())
                    {
                        interfacePort.dispatchCaProMessage(caproMessage);
                    }
                }
            }
        }
        // also forward services from service registry
        auto serviceMap = m_serviceRegistry.getServiceMap();

        caproMessage.m_subType = capro::CaproMessageSubType::SERVICE;

        for (auto const& x : serviceMap)
        {
            for (auto& instance : x.second.instanceSet)
            {
                caproMessage.m_serviceDescription = capro::ServiceDescription(x.first, instance, capro::AnyEventString);

                for (auto& interfacePortData : interfacePortsForInitialForwarding)
                {
                    auto interfacePort = popo::InterfacePort(interfacePortData);
                    interfacePort.dispatchCaProMessage(caproMessage);
                }
            }
        }
    }
}

void PortManager::handleApplications() noexcept
{
    capro::CaproMessage caproMessage;

    for (auto applicationPortData : m_portPool->getApplicationPortDataList())
    {
        iox::popo::ApplicationPort applicationPort(applicationPortData);

        while (auto maybeCaproMessage = applicationPort.tryGetCaProMessage())
        {
            auto& caproMessage = maybeCaproMessage.value();
            switch (caproMessage.m_type)
            {
            case capro::CaproMessageType::OFFER:
            {
                auto serviceDescription = caproMessage.m_serviceDescription;
                addEntryToServiceRegistry(serviceDescription.getServiceIDString(),
                                          serviceDescription.getInstanceIDString());
                break;
            }
            case capro::CaproMessageType::STOP_OFFER:
            {
                auto serviceDescription = caproMessage.m_serviceDescription;
                removeEntryFromServiceRegistry(serviceDescription.getServiceIDString(),
                                               serviceDescription.getInstanceIDString());

                break;
            }
            default:
            {
                LogError() << "Roudi: Something went wrong in receiving CaproMessage in ApplicationPortList!";
            }
            }

            // forward to interfaces
            sendToAllMatchingInterfacePorts(caproMessage);
        }

        // check if we have to destroy this application port
        if (applicationPort.toBeDestroyed())
        {
            m_portPool->removeApplicationPort(applicationPortData);
            LogDebug() << "Destroyed ApplicationPortData";
        }
    }
}

void PortManager::handleNodes() noexcept
{
    /// @todo we have to update the introspection but node information is in process introspection which is not
    // accessible here. So currently nodes will be removed not before a process is removed
    // m_processIntrospection->removeNode(ProcessName_t(process.c_str()),
    // NodeName_t(node.c_str()));

    for (auto nodeData : m_portPool->getNodeDataList())
    {
        if (nodeData->m_toBeDestroyed.load(std::memory_order_relaxed))
        {
            m_portPool->removeNodeData(nodeData);
            LogDebug() << "Destroyed NodeData";
        }
    }
}

void PortManager::handleConditionVariables() noexcept
{
    for (auto conditionVariableData : m_portPool->getConditionVariableDataList())
    {
        if (conditionVariableData->m_toBeDestroyed.load(std::memory_order_relaxed))
        {
            m_portPool->removeConditionVariableData(conditionVariableData);
            LogDebug() << "Destroyed ConditionVariableData";
        }
    }
}

bool PortManager::sendToAllMatchingPublisherPorts(const capro::CaproMessage& message,
                                                  SubscriberPortType& subscriberSource) noexcept
{
    bool publisherFound = false;
    for (auto publisherPortData : m_portPool->getPublisherPortDataList())
    {
        PublisherPortRouDiType publisherPort(publisherPortData);
        if (subscriberSource.getCaProServiceDescription() == publisherPort.getCaProServiceDescription())
        {
            auto publisherResponse = publisherPort.dispatchCaProMessageAndGetPossibleResponse(message);
            if (publisherResponse.has_value())
            {
                // send response to subscriber port
                auto returnMessage =
                    subscriberSource.dispatchCaProMessageAndGetPossibleResponse(publisherResponse.value());

                // ACK or NACK are sent back to the subscriber port, no further response from this one expected
                cxx::Ensures(!returnMessage.has_value());

                // inform introspection
                m_portIntrospection.reportMessage(publisherResponse.value(), subscriberSource.getUniqueID());
            }
            publisherFound = true;
        }
    }
    return publisherFound;
}

void PortManager::sendToAllMatchingSubscriberPorts(const capro::CaproMessage& message,
                                                   PublisherPortRouDiType& publisherSource) noexcept
{
    for (auto subscriberPortData : m_portPool->getSubscriberPortDataList())
    {
        SubscriberPortType subscriberPort(subscriberPortData);
        if (subscriberPort.getCaProServiceDescription() == publisherSource.getCaProServiceDescription())
        {
            auto subscriberResponse = subscriberPort.dispatchCaProMessageAndGetPossibleResponse(message);

            // if the subscribers react on the change, process it immediately on publisher side
            if (subscriberResponse.has_value())
            {
                // we only expect reaction on OFFER
                cxx::Expects(capro::CaproMessageType::OFFER == message.m_type);

                // inform introspection
                m_portIntrospection.reportMessage(subscriberResponse.value());

                auto publisherResponse =
                    publisherSource.dispatchCaProMessageAndGetPossibleResponse(subscriberResponse.value());
                if (publisherResponse.has_value())
                {
                    // sende responsee to subscriber port
                    auto returnMessage =
                        subscriberPort.dispatchCaProMessageAndGetPossibleResponse(publisherResponse.value());

                    // ACK or NACK are sent back to the subscriber port, no further response from this one expected
                    cxx::Ensures(!returnMessage.has_value());

                    // inform introspection
                    m_portIntrospection.reportMessage(publisherResponse.value());
                }
            }
        }
    }
}

void PortManager::sendToAllMatchingInterfacePorts(const capro::CaproMessage& message) noexcept
{
    for (auto interfacePortData : m_portPool->getInterfacePortDataList())
    {
        iox::popo::InterfacePort interfacePort(interfacePortData);
        // not to the interface the port is located
        if (message.m_serviceDescription.getSourceInterface()
            != interfacePort.getCaProServiceDescription().getSourceInterface())
        {
            interfacePort.dispatchCaProMessage(message);
        }
    }
}

void PortManager::deletePortsOfProcess(const ProcessName_t& processName) noexcept
{
    for (auto port : m_portPool->getPublisherPortDataList())
    {
        PublisherPortRouDiType sender(port);
        if (processName == sender.getProcessName())
        {
            destroyPublisherPort(port);
        }
    }

    for (auto port : m_portPool->getSubscriberPortDataList())
    {
        SubscriberPortUserType subscriber(port);
        if (processName == subscriber.getProcessName())
        {
            destroySubscriberPort(port);
        }
    }

    for (auto port : m_portPool->getInterfacePortDataList())
    {
        popo::InterfacePort interface(port);
        if (processName == interface.getProcessName())
        {
            m_portPool->removeInterfacePort(port);
            LogDebug() << "Deleted Interface of application " << processName;
        }
    }

    for (auto port : m_portPool->getApplicationPortDataList())
    {
        popo::ApplicationPort application(port);
        if (processName == application.getProcessName())
        {
            m_portPool->removeApplicationPort(port);
            LogDebug() << "Deleted ApplicationPort of application " << processName;
        }
    }

    for (auto nodeData : m_portPool->getNodeDataList())
    {
        if (processName == nodeData->m_process)
        {
            m_portPool->removeNodeData(nodeData);
            LogDebug() << "Deleted node of application " << processName;
        }
    }

    for (auto conditionVariableData : m_portPool->getConditionVariableDataList())
    {
        if (processName == conditionVariableData->m_process)
        {
            m_portPool->removeConditionVariableData(conditionVariableData);
            LogDebug() << "Deleted condition variable of application" << processName;
        }
    }
}

void PortManager::destroyPublisherPort(PublisherPortRouDiType::MemberType_t* const publisherPortData) noexcept
{
    // create temporary publisher ports to orderly shut this publisher down
    PublisherPortRouDiType publisherPortRoudi{publisherPortData};
    PublisherPortUserType publisherPortUser{publisherPortData};

    publisherPortRoudi.releaseAllChunks();
    publisherPortUser.stopOffer();

    // process STOP_OFFER for this publisher in RouDi and distribute it
    publisherPortRoudi.tryGetCaProMessage().and_then([this, &publisherPortRoudi](auto caproMessage) {
        cxx::Ensures(caproMessage.m_type == capro::CaproMessageType::STOP_OFFER);

        m_portIntrospection.reportMessage(caproMessage);
        this->removeEntryFromServiceRegistry(caproMessage.m_serviceDescription.getServiceIDString(),
                                             caproMessage.m_serviceDescription.getInstanceIDString());
        this->sendToAllMatchingSubscriberPorts(caproMessage, publisherPortRoudi);
        this->sendToAllMatchingInterfacePorts(caproMessage);
    });

    m_portIntrospection.removePublisher(publisherPortUser);

    // delete publisher port from list after STOP_OFFER was processed
    m_portPool->removePublisherPort(publisherPortData);

    LogDebug() << "Destroyed publisher port";
}

void PortManager::destroySubscriberPort(SubscriberPortType::MemberType_t* const subscriberPortData) noexcept
{
    // create temporary subscriber ports to orderly shut this subscriber down
    SubscriberPortType subscriberPortRoudi(subscriberPortData);
    SubscriberPortUserType subscriberPortUser(subscriberPortData);

    subscriberPortRoudi.releaseAllChunks();
    subscriberPortUser.unsubscribe();

    // process UNSUB for this subscriber in RouDi and distribute it
    subscriberPortRoudi.tryGetCaProMessage().and_then([this, &subscriberPortRoudi](auto caproMessage) {
        cxx::Ensures(caproMessage.m_type == capro::CaproMessageType::UNSUB);

        m_portIntrospection.reportMessage(caproMessage);
        this->sendToAllMatchingPublisherPorts(caproMessage, subscriberPortRoudi);
    });

    m_portIntrospection.removeSubscriber(subscriberPortUser);
    // delete subscriber port from list after UNSUB was processed
    m_portPool->removeSubscriberPort(subscriberPortData);

    LogDebug() << "Destroyed subscriber port";
}

runtime::MqMessage PortManager::findService(const capro::ServiceDescription& service) noexcept
{
    // send find to all interfaces
    capro::CaproMessage caproMessage(capro::CaproMessageType::FIND, service);

    for (auto interfacePortData : m_portPool->getInterfacePortDataList())
    {
        iox::popo::InterfacePort interfacePort(interfacePortData);
        interfacePort.dispatchCaProMessage(caproMessage);
    }

    // add all found instances to instanceString
    runtime::MqMessage instanceMessage;

    ServiceRegistry::InstanceSet_t instances;
    m_serviceRegistry.find(instances, service.getServiceIDString(), service.getInstanceIDString());
    for (auto& instance : instances)
    {
        instanceMessage << instance;
    }

    return instanceMessage;
}

const std::atomic<uint64_t>* PortManager::serviceRegistryChangeCounter() noexcept
{
    return m_portPool->serviceRegistryChangeCounter();
}

cxx::expected<PublisherPortRouDiType::MemberType_t*, PortPoolError>
PortManager::acquirePublisherPortData(const capro::ServiceDescription& service,
                                      const popo::PublisherOptions& publisherOptions,
                                      const ProcessName_t& processName,
                                      mepoo::MemoryManager* payloadMemoryManager,
                                      const PortConfigInfo& portConfigInfo) noexcept
{
    if (doesViolateCommunicationPolicy<iox::build::CommunicationPolicy>(service).and_then(
            [&](const auto& usedByProcess) {
                LogWarn()
                    << "Process '" << processName
                    << "' violates the communication policy by requesting a PublisherPort which is already used by '"
                    << usedByProcess << "' with service '" << service.operator cxx::Serialization().toString() << "'.";
            }))
    {
        errorHandler(Error::kPOSH__PORT_MANAGER_PUBLISHERPORT_NOT_UNIQUE, nullptr, ErrorLevel::MODERATE);
        return cxx::error<PortPoolError>(PortPoolError::UNIQUE_PUBLISHER_PORT_ALREADY_EXISTS);
    }

    // we can create a new port
    auto maybePublisherPortData = m_portPool->addPublisherPort(
        service, payloadMemoryManager, processName, publisherOptions, portConfigInfo.memoryInfo);
    if (!maybePublisherPortData.has_error())
    {
        m_portIntrospection.addPublisher(maybePublisherPortData.value());
    }

    return maybePublisherPortData;
}

cxx::expected<SubscriberPortType::MemberType_t*, PortPoolError>
PortManager::acquireSubscriberPortData(const capro::ServiceDescription& service,
                                       const popo::SubscriberOptions& subscriberOptions,
                                       const ProcessName_t& processName,
                                       const PortConfigInfo& portConfigInfo) noexcept
{
    auto maybeSubscriberPortData =
        m_portPool->addSubscriberPort(service, processName, subscriberOptions, portConfigInfo.memoryInfo);
    if (!maybeSubscriberPortData.has_error())
    {
        m_portIntrospection.addSubscriber(maybeSubscriberPortData.value());
    }

    return maybeSubscriberPortData;
}


/// @todo return a cxx::expected
popo::InterfacePortData* PortManager::acquireInterfacePortData(capro::Interfaces interface,
                                                               const ProcessName_t& processName,
                                                               const NodeName_t& /*node*/) noexcept
{
    auto result = m_portPool->addInterfacePort(processName, interface);
    if (!result.has_error())
    {
        return result.value();
    }
    else
    {
        return nullptr;
    }
}

/// @todo return a cxx::expected
popo::ApplicationPortData* PortManager::acquireApplicationPortData(const ProcessName_t& processName) noexcept
{
    auto result = m_portPool->addApplicationPort(processName);
    if (!result.has_error())
    {
        return result.value();
    }
    else
    {
        return nullptr;
    }
}

void PortManager::addEntryToServiceRegistry(const capro::IdString_t& service,
                                            const capro::IdString_t& instance) noexcept
{
    m_serviceRegistry.add(service, instance);
    m_portPool->serviceRegistryChangeCounter()->fetch_add(1, std::memory_order_relaxed);
}

void PortManager::removeEntryFromServiceRegistry(const capro::IdString_t& service,
                                                 const capro::IdString_t& instance) noexcept
{
    m_serviceRegistry.remove(service, instance);
    m_portPool->serviceRegistryChangeCounter()->fetch_add(1, std::memory_order_relaxed);
}

cxx::expected<runtime::NodeData*, PortPoolError> PortManager::acquireNodeData(const ProcessName_t& process,
                                                                              const NodeName_t& node) noexcept
{
    return m_portPool->addNodeData(process, node, 0);
}

cxx::expected<popo::ConditionVariableData*, PortPoolError>
PortManager::acquireConditionVariableData(const ProcessName_t& process) noexcept
{
    return m_portPool->addConditionVariableData(process);
}

} // namespace roudi
} // namespace iox<|MERGE_RESOLUTION|>--- conflicted
+++ resolved
@@ -132,12 +132,8 @@
     {
         PublisherPortRouDiType publisherPort(publisherPortData);
 
-<<<<<<< HEAD
-        publisherPort.tryGetCaProMessage().and_then([&](auto caproMessage) {
+        publisherPort.tryGetCaProMessage().and_then([this, &publisherPort](auto caproMessage) {
             m_portIntrospection.reportMessage(caproMessage);
-=======
-        publisherPort.tryGetCaProMessage().and_then([this, &publisherPort](auto caproMessage) {
->>>>>>> fe2a65f8
             if (capro::CaproMessageType::OFFER == caproMessage.m_type)
             {
                 this->addEntryToServiceRegistry(caproMessage.m_serviceDescription.getServiceIDString(),
@@ -156,12 +152,7 @@
                              iox::ErrorLevel::MODERATE);
             }
 
-<<<<<<< HEAD
-            sendToAllMatchingSubscriberPorts(caproMessage, publisherPort);
-=======
-            m_portIntrospection.reportMessage(caproMessage);
             this->sendToAllMatchingSubscriberPorts(caproMessage, publisherPort);
->>>>>>> fe2a65f8
             // forward to interfaces
             this->sendToAllMatchingInterfacePorts(caproMessage);
         });
@@ -185,12 +176,8 @@
             if ((capro::CaproMessageType::SUB == caproMessage.m_type)
                 || (capro::CaproMessageType::UNSUB == caproMessage.m_type))
             {
-<<<<<<< HEAD
                 m_portIntrospection.reportMessage(caproMessage, subscriberPort.getUniqueID());
-                if (!sendToAllMatchingPublisherPorts(caproMessage, subscriberPort))
-=======
                 if (!this->sendToAllMatchingPublisherPorts(caproMessage, subscriberPort))
->>>>>>> fe2a65f8
                 {
                     LogDebug() << "capro::SUB/UNSUB, no matching publisher!!";
                     capro::CaproMessage nackMessage(capro::CaproMessageType::NACK,
