--- conflicted
+++ resolved
@@ -90,13 +90,9 @@
 
 //--------------------------------------------------------------------------------------------------
 
-<<<<<<< HEAD
-ProcessManager::ProcessManager(RouDiMemoryInterface& roudiMemoryInterface, PortManager& portManager) noexcept
-=======
 ProcessManager::ProcessManager(RouDiMemoryInterface& roudiMemoryInterface,
                                PortManager& portManager,
-                               const version::CompatibilityCheckLevel compatibilityCheckLevel)
->>>>>>> 07cd022c
+                               const version::CompatibilityCheckLevel compatibilityCheckLevel) noexcept
     : m_roudiMemoryInterface(roudiMemoryInterface)
     , m_portManager(portManager)
     , m_compatibilityCheckLevel(compatibilityCheckLevel)
@@ -152,12 +148,8 @@
                                      posix::PosixUser user,
                                      bool isMonitored,
                                      int64_t transmissionTimestamp,
-<<<<<<< HEAD
-                                     const uint64_t sessionId) noexcept
-=======
                                      const uint64_t sessionId,
-                                     const version::VersionInfo& versionInfo)
->>>>>>> 07cd022c
+                                     const version::VersionInfo& versionInfo) noexcept
 {
     bool wasPreviouslyMonitored = false; // must be in outer scope but is only initialized before use
     bool processExists = false;
@@ -237,12 +229,8 @@
                                 bool isMonitored,
                                 int64_t transmissionTimestamp,
                                 const uint64_t payloadSegmentId,
-<<<<<<< HEAD
-                                const uint64_t sessionId) noexcept
-=======
                                 const uint64_t sessionId,
-                                const version::VersionInfo& versionInfo)
->>>>>>> 07cd022c
+                                const version::VersionInfo& versionInfo) noexcept
 {
     if (!version::VersionInfo::getCurrentVersion().checkCompatibility(versionInfo, m_compatibilityCheckLevel))
     {
