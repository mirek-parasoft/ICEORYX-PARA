// Copyright (c) 2019 by Robert Bosch GmbH. All rights reserved.
// Copyright (c) 2020 - 2021 by Apex.AI Inc. All rights reserved.
//
// Licensed under the Apache License, Version 2.0 (the "License");
// you may not use this file except in compliance with the License.
// You may obtain a copy of the License at
//
//     http://www.apache.org/licenses/LICENSE-2.0
//
// Unless required by applicable law or agreed to in writing, software
// distributed under the License is distributed on an "AS IS" BASIS,
// WITHOUT WARRANTIES OR CONDITIONS OF ANY KIND, either express or implied.
// See the License for the specific language governing permissions and
// limitations under the License.
//
// SPDX-License-Identifier: Apache-2.0

#include "iceoryx_posh/internal/runtime/ipc_interface_base.hpp"
#include "iceoryx_posh/internal/log/posh_logging.hpp"
#include "iceoryx_posh/internal/runtime/ipc_message.hpp"
#include "iceoryx_utils/cxx/convert.hpp"
#include "iceoryx_utils/cxx/smart_c.hpp"
#include "iceoryx_utils/error_handling/error_handling.hpp"
#include "iceoryx_utils/internal/posix_wrapper/message_queue.hpp"

#include <thread>

namespace iox
{
namespace runtime
{
IpcMessageType stringToIpcMessageType(const char* str) noexcept
{
    std::underlying_type<IpcMessageType>::type msg;
    bool noError = cxx::convert::stringIsNumber(str, cxx::convert::NumberType::INTEGER);
    noError &= noError ? (cxx::convert::fromString(str, msg)) : false;
    noError &= noError ? !(static_cast<std::underlying_type<IpcMessageType>::type>(IpcMessageType::BEGIN) >= msg
                           || static_cast<std::underlying_type<IpcMessageType>::type>(IpcMessageType::END) <= msg)
                       : false;
    return noError ? (static_cast<IpcMessageType>(msg)) : IpcMessageType::NOTYPE;
}

std::string IpcMessageTypeToString(const IpcMessageType msg) noexcept
{
    return std::to_string(static_cast<std::underlying_type<IpcMessageType>::type>(msg));
}

IpcMessageErrorType stringToIpcMessageErrorType(const char* str) noexcept
{
    std::underlying_type<IpcMessageErrorType>::type msg;
    bool noError = cxx::convert::stringIsNumber(str, cxx::convert::NumberType::INTEGER);
    noError &= noError ? (cxx::convert::fromString(str, msg)) : false;
    noError &= noError
                   ? !(static_cast<std::underlying_type<IpcMessageErrorType>::type>(IpcMessageErrorType::BEGIN) >= msg
                       || static_cast<std::underlying_type<IpcMessageErrorType>::type>(IpcMessageErrorType::END) <= msg)
                   : false;
    return noError ? (static_cast<IpcMessageErrorType>(msg)) : IpcMessageErrorType::NOTYPE;
}

std::string IpcMessageErrorTypeToString(const IpcMessageErrorType msg) noexcept
{
    return std::to_string(static_cast<std::underlying_type<IpcMessageErrorType>::type>(msg));
}

IpcInterfaceBase::IpcInterfaceBase(const RuntimeName_t& runtimeName,
                                   const uint64_t maxMessages,
                                   const uint64_t messageSize) noexcept
    : m_runtimeName(runtimeName)
{
    m_maxMessages = maxMessages;
    m_maxMessageSize = messageSize;
    if (m_maxMessageSize > IpcChannelType::MAX_MESSAGE_SIZE)
    {
        LogWarn() << "Message size too large, reducing from " << messageSize << " to "
                  << IpcChannelType::MAX_MESSAGE_SIZE;
        m_maxMessageSize = IpcChannelType::MAX_MESSAGE_SIZE;
    }
}

bool IpcInterfaceBase::receive(IpcMessage& answer) const noexcept
{
    auto message = m_ipcChannel.receive();
    if (message.has_error())
    {
        return false;
    }

    return IpcInterfaceBase::setMessageFromString(message.value().c_str(), answer);
}

bool IpcInterfaceBase::timedReceive(const units::Duration timeout, IpcMessage& answer) const noexcept
{
    return !m_ipcChannel.timedReceive(timeout)
                .and_then([&answer](auto& message) { IpcInterfaceBase::setMessageFromString(message.c_str(), answer); })
                .has_error()
           && answer.isValid();
}

bool IpcInterfaceBase::setMessageFromString(const char* buffer, IpcMessage& answer) noexcept
{
    answer.setMessage(buffer);
    if (!answer.isValid())
    {
        LogError() << "The received message " << answer.getMessage() << " is not valid";
        return false;
    }
    return true;
}

bool IpcInterfaceBase::send(const IpcMessage& msg) const noexcept
{
    if (!msg.isValid())
    {
        LogError() << "Trying to send the message " << msg.getMessage() << " which "
                   << "does not follow the specified syntax.";
        return false;
    }

    auto logLengthError = [&msg](posix::IpcChannelError& error) {
        if (error == posix::IpcChannelError::MESSAGE_TOO_LONG)
        {
            const size_t messageSize =
                static_cast<size_t>(msg.getMessage().size()) + IpcChannelType::NULL_TERMINATOR_SIZE;
            LogError() << "msg size of " << messageSize << "bigger than configured max message size";
        }
    };
    return !m_ipcChannel.send(msg.getMessage()).or_else(logLengthError).has_error();
}

bool IpcInterfaceBase::timedSend(const IpcMessage& msg, units::Duration timeout) const noexcept
{
    if (!msg.isValid())
    {
        LogError() << "Trying to send the message " << msg.getMessage() << " which "
                   << "does not follow the specified syntax.";
        return false;
    }

    auto logLengthError = [&msg](posix::IpcChannelError& error) {
        if (error == posix::IpcChannelError::MESSAGE_TOO_LONG)
        {
            const size_t messageSize =
                static_cast<size_t>(msg.getMessage().size()) + IpcChannelType::NULL_TERMINATOR_SIZE;
            LogError() << "msg size of " << messageSize << "bigger than configured max message size";
        }
    };
    return !m_ipcChannel.timedSend(msg.getMessage(), timeout).or_else(logLengthError).has_error();
}

const RuntimeName_t& IpcInterfaceBase::getRuntimeName() const noexcept
{
    return m_runtimeName;
}

bool IpcInterfaceBase::isInitialized() const noexcept
{
    return m_ipcChannel.isInitialized();
}

bool IpcInterfaceBase::openIpcChannel(const posix::IpcChannelSide channelSide) noexcept
{
    m_ipcChannel.destroy().or_else(
<<<<<<< HEAD
        [this](auto) { LogWarn() << "unable to destroy previous ipc channel " << m_interfaceName; });
=======
        [this](auto) { LogWarn() << "unable to destroy previous ipc channel " << m_runtimeName; });
>>>>>>> cc897792

    m_channelSide = channelSide;
    IpcChannelType::create(
        m_runtimeName, posix::IpcChannelMode::BLOCKING, m_channelSide, m_maxMessageSize, m_maxMessages)
        .and_then([this](auto& ipcChannel) { this->m_ipcChannel = std::move(ipcChannel); });

    return m_ipcChannel.isInitialized();
}

bool IpcInterfaceBase::closeIpcChannel() noexcept
{
    return !m_ipcChannel.destroy().has_error();
}

bool IpcInterfaceBase::reopen() noexcept
{
    return openIpcChannel(m_channelSide);
}

bool IpcInterfaceBase::ipcChannelMapsToFile() noexcept
{
    return !m_ipcChannel.isOutdated().value_or(true);
}

bool IpcInterfaceBase::hasClosableIpcChannel() const noexcept
{
    return m_ipcChannel.isInitialized();
}

void IpcInterfaceBase::cleanupOutdatedIpcChannel(const RuntimeName_t& name) noexcept
{
    if (IpcChannelType::unlinkIfExists(name).value_or(false))
    {
        LogWarn() << "IPC channel still there, doing an unlink of " << name;
    }
}

} // namespace runtime
} // namespace iox<|MERGE_RESOLUTION|>--- conflicted
+++ resolved
@@ -160,11 +160,7 @@
 bool IpcInterfaceBase::openIpcChannel(const posix::IpcChannelSide channelSide) noexcept
 {
     m_ipcChannel.destroy().or_else(
-<<<<<<< HEAD
-        [this](auto) { LogWarn() << "unable to destroy previous ipc channel " << m_interfaceName; });
-=======
         [this](auto) { LogWarn() << "unable to destroy previous ipc channel " << m_runtimeName; });
->>>>>>> cc897792
 
     m_channelSide = channelSide;
     IpcChannelType::create(
