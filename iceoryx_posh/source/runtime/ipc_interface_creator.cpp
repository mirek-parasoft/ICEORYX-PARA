--- conflicted
+++ resolved
@@ -24,15 +24,6 @@
 IpcInterfaceCreator::IpcInterfaceCreator(const RuntimeName_t& runtimeName,
                                          const uint64_t maxMessages,
                                          const uint64_t messageSize) noexcept
-<<<<<<< HEAD
-    : IpcInterfaceBase(name, maxMessages, messageSize)
-    , m_fileLock(std::move(
-          posix::FileLock::create(name)
-              .or_else([&name](auto& error) {
-                  if (error == posix::FileLockError::LOCKED_BY_OTHER_PROCESS)
-                  {
-                      LogFatal() << "An application with the name " << name
-=======
     : IpcInterfaceBase(runtimeName, maxMessages, messageSize)
     , m_fileLock(std::move(
           posix::FileLock::create(runtimeName)
@@ -40,7 +31,6 @@
                   if (error == posix::FileLockError::LOCKED_BY_OTHER_PROCESS)
                   {
                       LogFatal() << "An application with the name " << runtimeName
->>>>>>> cc897792
                                  << " is still running. Using the "
                                     "same name twice is not supported.";
                       errorHandler(
@@ -48,11 +38,7 @@
                   }
                   else
                   {
-<<<<<<< HEAD
-                      LogFatal() << "Error occured while acquiring file lock named " << name;
-=======
                       LogFatal() << "Error occured while acquiring file lock named " << runtimeName;
->>>>>>> cc897792
                       errorHandler(Error::kIPC_INTERFACE__COULD_NOT_ACQUIRE_FILE_LOCK, nullptr, iox::ErrorLevel::FATAL);
                   }
               })
@@ -68,11 +54,7 @@
 void IpcInterfaceCreator::cleanupResource()
 {
     m_ipcChannel.destroy().or_else(
-<<<<<<< HEAD
-        [this](auto) { LogWarn() << "unable to cleanup ipc channel resource " << m_interfaceName; });
-=======
         [this](auto) { LogWarn() << "unable to cleanup ipc channel resource " << m_runtimeName; });
->>>>>>> cc897792
 }
 } // namespace runtime
 } // namespace iox