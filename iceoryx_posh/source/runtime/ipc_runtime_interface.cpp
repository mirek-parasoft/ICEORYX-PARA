--- conflicted
+++ resolved
@@ -86,11 +86,7 @@
             IpcMessage sendBuffer;
             int pid = getpid();
             cxx::Expects(pid >= 0);
-<<<<<<< HEAD
-            sendBuffer << IpcMessageTypeToString(IpcMessageType::REG) << m_appName << std::to_string(pid)
-=======
             sendBuffer << IpcMessageTypeToString(IpcMessageType::REG) << m_runtimeName << std::to_string(pid)
->>>>>>> cc897792
                        << std::to_string(posix::PosixUser::getUserOfCurrentProcess().getID())
                        << std::to_string(transmissionTimestamp)
                        << static_cast<cxx::Serialization>(version::VersionInfo::getCurrentVersion()).toString();
